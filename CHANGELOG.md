# Change log

All notable changes between Rockpool releases will be documented in this file.

## Unreleased

### Added
### Changed
### Fixed
### Deprecated
### Removed
### Security

## [v2.6] -- 2023-03-22

### Added 

* Dynap-SE2 Application Software Support (jax-backend)
  * jax backend `DynapSim` neuron model with its own custom surrogate gradient implementation
  * `DynapSamna` module handling low-level HDK interface under-the-hood
  * rockpool network <-> hardware configuration bi-directional conversion utilities
    * Network mapping: `mapper()` and `config_from_specification()`
    * sequentially combined `LinearJax`+`DynapSim` network getters : `dynapsim_net_from_config()` and `dynapsim_net_from_spec()`
  * transistor lookup tables to ease high-level parameters <-> currents <-> DAC (coarse, fine values) conversions
  * Dynap-SE2 specific auto-encoder quantization `autoencoder_quantization()`
    * Custom `DigitalAutoEncoder` implementation and training pipeline
  * `samna` alias classes compensating the missing documentation support
  * unit tests + tutorials + developer docs
  * `DynapseNeuron` graph module which supports conversion from and to `LIFNeuronWithSynsRealValue` graph
  * hardcoded frozen and dynamic mismatch prototypes
  * mismatch transformation (jax)

* `LIFExodus` now supports training time constants, and multiple time constants
* Improved API for `LIFTorch`
* Implemented `ExpSynExodus` for accelerated training of exponential synapse modules
* Added initial developer documentation
* Added MNIST tutorial
* Fixed notebook links to MyBinder.org

<<<<<<< HEAD
* Update to `Sequential` API. `Sequential` now permits instantiation with an `OrderedDict` to specify module names. `Sequential` now supports an `.append()` method, to append new modules, optionally specifying a module name.
=======
### Changed

* Updated Samna version requirement to >=0.19.0
* User explicitly defines Cuda device for LIFExodus, ExpDynExodus and LIFMembraneExodus
* Improved error message when a backend is missing

### Fixed

* Weight scaling was too different for output layers and hidden layers.
* Hotfix: Regression in `LIFExodus`
>>>>>>> 171248d9

## [v2.5] -- 2022-11-29

### Added

* Added support for Xylo-Audio v2 (SYNS61201) devices and HDK
* Added hardware versioning for Xylo devices
* Added a beta implementation of Quantisation-Aware Training for Torch backend in ``rockpool.transform.torch_transform``
* Added support for parameter boundary constraints in ``rockpool.training.torch_loss``
* Added tutorial for Spiking Heidelberg Digits audio classification
* Added tutorial and documentation for WaveSense network architecture
* Added support to ``LIFTorch`` for training decays and bitshift parameters
* Added a new utility package ``rockpool.utilities.tree_utils``

### Changed

* Updated support for Exodus v1.1
* Updated ``XyloSim.from_specification`` to handle  NIEN ≠ NRSN ≠ NOEN for Xylo devices
* Updated ``LIFTorch`` to provide proper ``tau``s for ``.as_graph()`` in case of decay and bitshift traning
* Improved backend management, to test torch version requirements 

### Fixed

* Fixed usage of Jax optimisers in tutorial notebooks to reflect Jax API changes
* Fixed issues with ``LIFTorch`` and ``aLIFTorch``, preventing ``deepcopy`` protocol
* Fixed bug in `tree_utils`, where `Tree` was used instead of `dict` in `isinstance` check
* Replaced outdated reference from ``FFRateEuler`` to ``Rate`` module in high-level API tutorial
* Fixed seeds in torch and numpy to avoid ``nan`` loss problem while training in tutorial
* Fixed bug in ``TorchModule`` where assigning to an existing registered attribute would clear the family of the attribute
* Fixed a bug in Constant handling for `torch.Tensor`s, which would raise errors in torch 1.12
* Fixed bug in ``LIFTorch``, which would cause recorded state to hang around post-evolution, causing errors from `deepcopy`
* Fixed bug in `Module._register_module()`, where replacing an existing submodule would cause the string representation to be incorrect


## [v2.4.2] -- 2022-10-06

### Hotfix

Improved handling of weights when using `XyloSim.from_specification`


## [v2.4] -- 2022-08

### Major changes

 - `Linear...` modules now *do not* have a bias parameter, by default.

### Added

 - Support for Xylo SNN core v2, via XyloSim. Including biases and quantisation support; mapping and deployment for Xylo SNN core v2 (SYNS61201)
 - Added support for Xylo-A2 test board, with audio recording support from Xylo AFE (`AFESamna` and `XyloSamna`) 
 - Support for an LIF neuron including a trainable adaptive threshold (`aLIFTorch`). Deployable to Xylo
 - New module `BooleanState`, which maintains a boolean state
 - Support for membrane potential training using `LIFExodus`

### Changed

 - Xylo package support for HW versioning (SYNS61300; SYNS61201)
 - Ability to return events, membrane potentials or synaptic currents as output from `XyloSim` and `XyloSamna`
 - Enhanced Xylo `mapper` to be more lenient about weight matrix size --- now assumes missing weights are zero
 - Xylo `mapper` is now more lenient about HW constraints, permitting larger numbers of input and output channels than supported by existing HDKs
 - Xylo `mapper` supports a configurable number of maxmimum hidden and output neurons
 - Running `black` is enforced by the CI pipeline
 - `Linear...` modules now export bias parameters, if they are present
 - `Linear...` modules now do not include bias parameters by default
 - Xylo `mapper` now raises a warning if any linear weights have biases
 - `LIFSlayer` renamed to `LIFExodus`, corresponding to `sinabs.exodus` library name change
 - Periodic exponetial surrogate function now supports training thresholds

### Fixed

 - Fixes related to torch modules moved to simulation devices
 - Fixed issue in `dropout.py`, where if jax was missing an ImportError was raised
 - Fixed an issue with `Constant` `torch` parameters, where `deepcopy` would raise an error
 - Fixed issue with newer versions of torch; torch v1.12 is now supported
 - Updated to support changes in latest jax api
 - Fixed bug in `WavesenseNet`, where neuron class would not be checked properly
 - Fixed bug in `channel_quantize`, where *un*quantized weights were returned instead of quantized weights


### Deprecated

 - `LIFSlayer` is now deprecated


## [v2.3.1] -- 2022-03-24

### Hotfix

 - Improved CI pipeline such that pipline is not blocked with sinabs.exodus cannot be installed
 - Fixed UserWarning raised by some torch-backed modules
 - Improved some unit tests

## [v2.3] -- 2022-03-16

### Added

 - Standard dynamics introduced for LIF, Rate, Linear, Instant, ExpSyn. These are standardised across Jax, Torch and Numpy backends. We make efforts to guarantee identical dynamics for the standard modules across these backends, down to numerical precision
 - LIF modules can now train threhsolds and biases as well as time constants
 - New `JaxODELIF` module, which implements a trainable LIF neuron following common dynamical equations for LIF neurons
 - New addition of the WaveSense network architecture, for temporal signal processing with SNNs. This is available in `rockpool.networks`, and is documented with a tutorial
 - A new system for managing computational graphs, and mapping these graphs onto hardware architectures was introduced. These are documented in the Xylo quick-start tutorial, and in more detail in tutorials covering Computational Graphs and Graph Mapping. The mapping system performs design-rule checks for Xylo HDK
 - Included methods for post-traning quantisation for Xylo, in `rockpool.transform`
 - Added simulation of a divisive normalisation block for Xylo audio applications
 - Added a `Residual` combinator, for convenient generation of networks with residual blocks
 - Support for `sinabs` layers and Exodus
 - `Module`, `JaxModule` and `TorchModule` provide facility for auto-batching of input data. Input data shape is `(B, T, Nin)`, or `(T, Nin)` when only a single batch is provided 
 - Expanded documentation on parameters and type-hinting

### Changed

 - Python > 3.6 is now required
 - Improved import handling, when various computational back-ends are missing
 - Updated for new versions of `samna`
 - Renamed Cimulator -> XyloSim
 - Better parameter handling and rockpool/torch parameter registration for Torch modules
 - (Most) modules can accept batched input data
 - Improved / additional documentation for Xylo
 
### Fixed

 - Improved type casting and device handling for Torch modules
 - Fixed bug in Module, where `modules()` would return a non-ordered dict. This caused issues with `JaxModule`

### Removed

 - Removed several obsolete `Layer`s and `Network`s from Rockpool v1


## [v2.2] -- 2021-09-09

### Added

 - Added support for the Xylo development kit in `.devices.xylo`, including several tutorials
 - Added CTC loss implementations in `.training.ctc_loss`
 - New trainable `torch` modules: `LIFTorch` and others in `.nn.modules.torch`, including an asynchronous delta modulator `UpDownTorch`
 - Added `torch` training utilities and loss functions in `.training.torch_loss`
 - New `TorchSequential` class to support `Sequential` combinator for `torch` modules
 - Added a `FFwdStackTorch` class to support `FFwdStack` combinator for `torch` modules

### Changed

 - Existing `LIFTorch` module renamed to `LIFBitshiftTorch`; updated module to align better with Rockpool API
 - Improvements to `.typehints` package
 - `TorchModule` now raises an error if submodules are not `Torchmodules`

### Fixed

 - Updated LIF torch training tutorial to use new `LIFBitshiftTorch` module
 - Improved installation instructions for `zsh`


## [v2.1] -- 2021-07-20

### Added

 - 👹 Adversarial training of parameters using the *Jax* back-end, including a tutorial
 - 🐰 "Easter" tutorial demonstrating an SNN trained to generate images
 - 🔥 Torch tutorials for training non-spiking and spiking networks with Torch back-ends
 - Added new method `nn.Module.timed()`, to automatically convert a module to a `TimedModule`  
 - New `LIFTorch` module that permits training of neuron and synaptic time constants in addition to other network parameters
 - New `ExpSynTorch` module: exponential leak synapses with Torch back-end
 - New `LinearTorch` module: linear model with Torch back-end
 - New `LowPass` module: exponential smoothing with Torch back-end
 - New `ExpSmoothJax` module: single time-constant exponential smoothing layer, supporting arbitrary transfer functions on output
 - New `softmax` and `log_softmax` losses in `jax_loss` package
 - New `utilities.jax_tree_utils` package containing useful parameter tree handling functions
 - New `TSContinuous.to_clocked()` convenience method, to easily rasterise a continuous time series
 - Alpha: Optional `_wrap_recorded_state()` method added to `nn.Module` base class, which supports wrapping recorded state dictionaries as `TimeSeries` objects, when using the high-level `TimeSeries` API
 - Support for `add_events` flag for time-series wrapper class
 - New Parameter dictionary classes to simplify conversion and handling of *Torch* and *Jax* module parameters
   - Added `astorch()` method to parameter dictionaries returned form `TorchModule`
 - Improved type hinting

### Changed

 - Old `LIFTorch` module renamed to `LIFBitshiftTorch` 
 - Kaiming and Xavier initialisation support for `Linear` modules
 - `Linear` modules provide a bias by default
 - Moved `filter_bank` package from V1 layers into `nn.modules`
 - Update *Jax* requirement to > v2.13

### Fixed

 - Fixed *binder* links for tutorial notebooks
 - Fixed bug in `Module` for multiple inheritance, where the incorrect `__repr__()` method would be called
 - Fixed `TimedModuleWrapper.reset_state()` method
 - Fixed axis limit bug in `TSEvent.plot()` method
 - Removed page width constraint for docs
 - Enable `FFExpSyn` module by making it independent of old `RRTrainedLayer`

### Deprecated

 - Removed `rpyc` dependency

### Removed



## [v2.0] -- 2021-03-24

 - **New Rockpool API. Breaking change from v1.x**
 - Documentation for new API
 - Native support for Jax and Torch backends
 - Many v1 Layers transferred

## [v1.1.0.4] -- 2020-11-06

 - Hotfix to remove references to ctxctl and aiCTX
 - Hotfix to include NEST documentation in CI-built docs
 - Hotfix to include change log in build docs

## [v1.1] -- 2020-09-12

### Added
 - Considerably expanded support for Denève-Machens spike-timing networks, including training arbitrary dynamical systems in a new `RecFSSpikeADS` layer. Added tutorials for standard D-M networks for linear dynamical systems, as well as a tutorial for training ADS networks
 - Added a new "Intro to SNNs" getting-started guide
  - A new "sharp points of Rockpool" tutorial collects the tricks and traps for new users and old
 - A new `Network` class, `JaxStack`, supports stacking and end-to-end gradient-based training of all Jax-based layers. A new tutorial has been added for this functionality 
 - `TimeSeries` classes now support best-practices creation from clock or rasterised data. `TSContinuous` provides a `.from_clocked()` method, and `TSEvent` provides a `.from_raster()` method for this purpose. `.from_clocked()` a sample-and-hold interpolation, for intuitive generation of time series from periodically-sampled data.
 - `TSContinuous` now supports a `.fill_value` property, which permits extrapolation using `scipy.interpolate`
 - New `TSDictOnDisk` class for storing `TimeSeries` objects transparently on disk
  - Allow ignoring data points for specific readout units in ridge regression Fisher relabelling. To be used, for example with all-vs-all classification
  - Added exponential synapse Jax layers
  - Added `RecLIFCurrentIn_SO` layer
  

### Changed
 - `TSEvent` time series no longer support creation without explicitly setting `t_stop`. The previous default of taking the final event time as `t_stop` was causing too much confusion. For related reasons, `TSEvent` now forbids events to occur at `t_stop`
 - `TimeSeries` classes by default no longer permit sampling outside of the time range they are defined for, raising a `ValueError` exception if this occurs. This renders safe several traps that new users were falling in to. This behaviour is selectable per time series, and can be transferred to a warning instead of an exception using the `beyond_range_exception` flag
 - Jax trainable layers now import from a new mixin class `JaxTrainer`. THe class provides a default loss function, which can be overridden in each sub-class to provide suitable regularisation. The training interface now returns loss value and gradients directly, rather than requiring an extra function call and additional evolution
 - Improved training method for JAX rate layers, to permit parameterisation of loss function and optimiser
 - Improved the `._prepare_input...()` methods in the `Layer` class, such that all `Layer`s that inherit from this superclass are consistent in the number of time steps returned from evolution
 - The `Network.load()` method is now a class method
 - Test suite now uses multiple cores for faster testing
 - Changed company branding from aiCTX -> SynSense
 - Documentation is now hosted at <https://rockpool.ai>
 
### Fixed
 - Fixed bugs in precise spike-timing layer `RecSpikeBT`
 - Fixed behavior of `Layer` class when passing weights in wrong format
 - Stability improvements in `DynapseControl`
 - Fix faulty z_score_standardization and Fisher relabelling in `RidgeRegrTrainer`. Fisher relabelling now has better handling of differently sized batches
 - Fixed bugs in saving and loading several layers
 - More sensible default values for `VirtualDynapse` baseweights
 - Fix handling of empty `channels` argument in `TSEvent._matching_channels()` method
  - Fixed bug in `Layer._prepare_input`, where it would raise an AssertionError when no input TS was provided
  - Fixed a bug in `train_output_target`, where the gradient would be incorrectly handled if no batching was performed
  - Fixed `to_dict` method for `FFExpSynJax` classes
  - Removed redundant `_prepare_input()` method from Torch layer
  - Many small documentation improvements


---

## [v1.0.8] -- 2020-01-17

### Added
- Introduced new `TimeSeries` class method `concatenate_t()`, which permits construction of a new time series by concatenating a set of existing time series, in the time dimension 
- `Network` class now provides a `to_dict()` method for export. `Network` now also can treat sub-`Network`s as layers.
- Training methods for spiking LIF Jax-backed layers in `rockpool.layers.training`. Tutorial demonstrating SGD training of a feed-forward LIF network. Improvements in JAX LIF layers.
- Added `filter_bank` layers, providing `layer` subclasses which act as filter banks with spike-based output
- Added a `filter_width` parameter for butterworth filters
- Added a convenience function `start_at_zero()` to delay `TimeSeries` so that it starts at 0
- Added a change log in `CHANGELOG.md`

### Changed
- Improved `TSEvent.raster()` to make it more intuitive. Rasters are now produced in line with time bases that can be created easily with `numpy.arange()`
- Updated `conda_merge_request.sh` to work for conda feedstock
- `TimeSeries.concatenate()` renamed to `concatenate_t()`
- `RecRateEuler` warns if `tau` is too small instead of silently changing `dt`

### Fixed or improved
- Fixed issue in `Layer`, where internal property was used when accessing `._dt`. This causes issues with layers that have an unusual internal type for `._dt` (e.g. if data is stored in a JAX variable on GPU)
- Reduce memory footprint of `.TSContinuous` by approximately half
- Reverted regression in layer class `.RecLIFJax_IO`, where `dt` was by default set to `1.0`, instead of being determined by `tau_...`
- Fixed incorrect use of `Optional[]` type hints
- Allow for small numerical differences in comparison between weights in NEST test `test_setWeightsRec`
- Improvements in inline documentation
- Increasing memory efficiency of `FFExpSyn._filter_data` by reducing kernel size
- Implemented numerically stable timestep count for TSEvent rasterisation
- Fixed bugs in `RidgeRegrTrainer`
- Fix plotting issue in time series
- Fix bug of RecRateEuler not handling `dt` argument in `__init__()`
- Fixed scaling between torch and nest weight parameters
- Move `contains()` method from `TSContinuous` to `TimeSeries` parent class
- Fix warning in `RRTrainedLayer._prepare_training_data()` when times of target and input are not aligned
- Brian layers: Replace `np.asscalar` with `float`

---
## [v1.0.7.post1] -- 2019-11-28

### Added
- New `.Layer` superclass `.RRTrainedLayer`. This superclass implements ridge regression for layers that support ridge regression training
- `.TimeSeries` subclasses now add axes labels on plotting
- New spiking LIF JAX layers, with documentation and tutorials `.RecLIFJax`, `.RecLIFJax_IO`, `.RecLIFCurrentInJax`, `.RecLIFCurrentInJAX_IO`
- Added `save` and `load` facilities to `.Network` objects
- `._matching_channels()` now accepts an arbitrary list of event channels, which is used when analysing a periodic time series

### Changed
- Documentation improvements
- :py:meth:`.TSContinuous.plot` method now supports ``stagger`` and ``skip`` arguments
- `.Layer` and `.Network` now deal with a `.Layer.size_out` attribute. This is used to determine whether two layers are compatible to connect, rather than using `.size`
- Extended unit test for periodic event time series to check non-periodic time series as well

### Fixed
- Fixed bug in `TSEvent.plot()`, where stop times were not correctly handled
- Fix bug in `Layer._prepare_input_events()`, where if only a duration was provided, the method would return an input raster with an incorrect number of time steps
- Fixed bugs in handling of periodic event time series `.TSEvent`
- Bug fix: `.Layer._prepare_input_events` was failing for `.Layer` s with spiking input
- `TSEvent.__call__()` now correctly handles periodic event time series

---
## [v1.0.6] -- 2019-11-01

- CI build and deployment improvements

---
## [v1.0.5] -- 2019-10-30

- CI Build and deployment improvements

---
## [v1.0.4] -- 2019-10-28

- Remove deployment dependency on docs
- Hotfix: Fix link to `Black`
- Add links to gitlab docs

---
## [v1.0.3] -- 2019-10-28

-  Hotfix for incorrect license text
-  Updated installation instructions
-  Included some status indicators in readme and docs
- Improved CI
-  Extra meta-data detail in `setup.py`
-  Added more detail for contributing
-  Update README.md

---
## [v1.0.2] -- 2019-10-25

- First public release<|MERGE_RESOLUTION|>--- conflicted
+++ resolved
@@ -6,6 +6,9 @@
 
 ### Added
 ### Changed
+
+* Update to `Sequential` API. `Sequential` now permits instantiation with an `OrderedDict` to specify module names. `Sequential` now supports an `.append()` method, to append new modules, optionally specifying a module name.
+
 ### Fixed
 ### Deprecated
 ### Removed
@@ -37,9 +40,6 @@
 * Added MNIST tutorial
 * Fixed notebook links to MyBinder.org
 
-<<<<<<< HEAD
-* Update to `Sequential` API. `Sequential` now permits instantiation with an `OrderedDict` to specify module names. `Sequential` now supports an `.append()` method, to append new modules, optionally specifying a module name.
-=======
 ### Changed
 
 * Updated Samna version requirement to >=0.19.0
@@ -50,7 +50,6 @@
 
 * Weight scaling was too different for output layers and hidden layers.
 * Hotfix: Regression in `LIFExodus`
->>>>>>> 171248d9
 
 ## [v2.5] -- 2022-11-29
 
