# Change log

All notable changes between Rockpool releases will be documented in this file.

## Unreleased

### Added

<<<<<<< HEAD
* New HowTo tutorial for performing constrained optimisation with torch and jax
* Initial module structure for Xylo-IMU support
  - ``XyloIMUMonitor`` implemented
=======
* Add dependency to pytest-random-order v1.1.0
>>>>>>> 55502f8e

### Changed

* Update dependency version of pytest-xdist to >=3.2.1.
* New HowTo tutorial for performing constrained optimisation with torch and jax
* Update to `Sequential` API. `Sequential` now permits instantiation with an `OrderedDict` to specify module names. `Sequential` now supports an `.append()` method, to append new modules, optionally specifying a module name.
* Cleaned up tree manipulation libraries and added to documentation. Implemented unit tests.
* Removed obsolete unit tests

### Fixed
### Deprecated
### Removed

* NEST backend completely removed

### Security

## [v2.6] -- 2023-03-22

### Added 

* Dynap-SE2 Application Software Support (jax-backend)
  * jax backend `DynapSim` neuron model with its own custom surrogate gradient implementation
  * `DynapSamna` module handling low-level HDK interface under-the-hood
  * rockpool network <-> hardware configuration bi-directional conversion utilities
    * Network mapping: `mapper()` and `config_from_specification()`
    * sequentially combined `LinearJax`+`DynapSim` network getters : `dynapsim_net_from_config()` and `dynapsim_net_from_spec()`
  * transistor lookup tables to ease high-level parameters <-> currents <-> DAC (coarse, fine values) conversions
  * Dynap-SE2 specific auto-encoder quantization `autoencoder_quantization()`
    * Custom `DigitalAutoEncoder` implementation and training pipeline
  * `samna` alias classes compensating the missing documentation support
  * unit tests + tutorials + developer docs
  * `DynapseNeuron` graph module which supports conversion from and to `LIFNeuronWithSynsRealValue` graph
  * hardcoded frozen and dynamic mismatch prototypes
  * mismatch transformation (jax)

* `LIFExodus` now supports training time constants, and multiple time constants
* Improved API for `LIFTorch`
* Implemented `ExpSynExodus` for accelerated training of exponential synapse modules
* Added initial developer documentation
* Added MNIST tutorial
* Fixed notebook links to MyBinder.org

### Changed

* Updated Samna version requirement to >=0.19.0
* User explicitly defines Cuda device for LIFExodus, ExpDynExodus and LIFMembraneExodus
* Improved error message when a backend is missing

### Fixed

* Weight scaling was too different for output layers and hidden layers.
* Hotfix: Regression in `LIFExodus`

## [v2.5] -- 2022-11-29

### Added

* Added support for Xylo-Audio v2 (SYNS61201) devices and HDK
* Added hardware versioning for Xylo devices
* Added a beta implementation of Quantisation-Aware Training for Torch backend in ``rockpool.transform.torch_transform``
* Added support for parameter boundary constraints in ``rockpool.training.torch_loss``
* Added tutorial for Spiking Heidelberg Digits audio classification
* Added tutorial and documentation for WaveSense network architecture
* Added support to ``LIFTorch`` for training decays and bitshift parameters
* Added a new utility package ``rockpool.utilities.tree_utils``

### Changed

* Updated support for Exodus v1.1
* Updated ``XyloSim.from_specification`` to handle  NIEN ≠ NRSN ≠ NOEN for Xylo devices
* Updated ``LIFTorch`` to provide proper ``tau``s for ``.as_graph()`` in case of decay and bitshift traning
* Improved backend management, to test torch version requirements 

### Fixed

* Fixed usage of Jax optimisers in tutorial notebooks to reflect Jax API changes
* Fixed issues with ``LIFTorch`` and ``aLIFTorch``, preventing ``deepcopy`` protocol
* Fixed bug in `tree_utils`, where `Tree` was used instead of `dict` in `isinstance` check
* Replaced outdated reference from ``FFRateEuler`` to ``Rate`` module in high-level API tutorial
* Fixed seeds in torch and numpy to avoid ``nan`` loss problem while training in tutorial
* Fixed bug in ``TorchModule`` where assigning to an existing registered attribute would clear the family of the attribute
* Fixed a bug in Constant handling for `torch.Tensor`s, which would raise errors in torch 1.12
* Fixed bug in ``LIFTorch``, which would cause recorded state to hang around post-evolution, causing errors from `deepcopy`
* Fixed bug in `Module._register_module()`, where replacing an existing submodule would cause the string representation to be incorrect


## [v2.4.2] -- 2022-10-06

### Hotfix

Improved handling of weights when using `XyloSim.from_specification`


## [v2.4] -- 2022-08

### Major changes

 - `Linear...` modules now *do not* have a bias parameter, by default.

### Added

 - Support for Xylo SNN core v2, via XyloSim. Including biases and quantisation support; mapping and deployment for Xylo SNN core v2 (SYNS61201)
 - Added support for Xylo-A2 test board, with audio recording support from Xylo AFE (`AFESamna` and `XyloSamna`) 
 - Support for an LIF neuron including a trainable adaptive threshold (`aLIFTorch`). Deployable to Xylo
 - New module `BooleanState`, which maintains a boolean state
 - Support for membrane potential training using `LIFExodus`

### Changed

 - Xylo package support for HW versioning (SYNS61300; SYNS61201)
 - Ability to return events, membrane potentials or synaptic currents as output from `XyloSim` and `XyloSamna`
 - Enhanced Xylo `mapper` to be more lenient about weight matrix size --- now assumes missing weights are zero
 - Xylo `mapper` is now more lenient about HW constraints, permitting larger numbers of input and output channels than supported by existing HDKs
 - Xylo `mapper` supports a configurable number of maxmimum hidden and output neurons
 - Running `black` is enforced by the CI pipeline
 - `Linear...` modules now export bias parameters, if they are present
 - `Linear...` modules now do not include bias parameters by default
 - Xylo `mapper` now raises a warning if any linear weights have biases
 - `LIFSlayer` renamed to `LIFExodus`, corresponding to `sinabs.exodus` library name change
 - Periodic exponetial surrogate function now supports training thresholds

### Fixed

 - Fixes related to torch modules moved to simulation devices
 - Fixed issue in `dropout.py`, where if jax was missing an ImportError was raised
 - Fixed an issue with `Constant` `torch` parameters, where `deepcopy` would raise an error
 - Fixed issue with newer versions of torch; torch v1.12 is now supported
 - Updated to support changes in latest jax api
 - Fixed bug in `WavesenseNet`, where neuron class would not be checked properly
 - Fixed bug in `channel_quantize`, where *un*quantized weights were returned instead of quantized weights


### Deprecated

 - `LIFSlayer` is now deprecated


## [v2.3.1] -- 2022-03-24

### Hotfix

 - Improved CI pipeline such that pipline is not blocked with sinabs.exodus cannot be installed
 - Fixed UserWarning raised by some torch-backed modules
 - Improved some unit tests

## [v2.3] -- 2022-03-16

### Added

 - Standard dynamics introduced for LIF, Rate, Linear, Instant, ExpSyn. These are standardised across Jax, Torch and Numpy backends. We make efforts to guarantee identical dynamics for the standard modules across these backends, down to numerical precision
 - LIF modules can now train threhsolds and biases as well as time constants
 - New `JaxODELIF` module, which implements a trainable LIF neuron following common dynamical equations for LIF neurons
 - New addition of the WaveSense network architecture, for temporal signal processing with SNNs. This is available in `rockpool.networks`, and is documented with a tutorial
 - A new system for managing computational graphs, and mapping these graphs onto hardware architectures was introduced. These are documented in the Xylo quick-start tutorial, and in more detail in tutorials covering Computational Graphs and Graph Mapping. The mapping system performs design-rule checks for Xylo HDK
 - Included methods for post-traning quantisation for Xylo, in `rockpool.transform`
 - Added simulation of a divisive normalisation block for Xylo audio applications
 - Added a `Residual` combinator, for convenient generation of networks with residual blocks
 - Support for `sinabs` layers and Exodus
 - `Module`, `JaxModule` and `TorchModule` provide facility for auto-batching of input data. Input data shape is `(B, T, Nin)`, or `(T, Nin)` when only a single batch is provided 
 - Expanded documentation on parameters and type-hinting

### Changed

 - Python > 3.6 is now required
 - Improved import handling, when various computational back-ends are missing
 - Updated for new versions of `samna`
 - Renamed Cimulator -> XyloSim
 - Better parameter handling and rockpool/torch parameter registration for Torch modules
 - (Most) modules can accept batched input data
 - Improved / additional documentation for Xylo
 
### Fixed

 - Improved type casting and device handling for Torch modules
 - Fixed bug in Module, where `modules()` would return a non-ordered dict. This caused issues with `JaxModule`

### Removed

 - Removed several obsolete `Layer`s and `Network`s from Rockpool v1


## [v2.2] -- 2021-09-09

### Added

 - Added support for the Xylo development kit in `.devices.xylo`, including several tutorials
 - Added CTC loss implementations in `.training.ctc_loss`
 - New trainable `torch` modules: `LIFTorch` and others in `.nn.modules.torch`, including an asynchronous delta modulator `UpDownTorch`
 - Added `torch` training utilities and loss functions in `.training.torch_loss`
 - New `TorchSequential` class to support `Sequential` combinator for `torch` modules
 - Added a `FFwdStackTorch` class to support `FFwdStack` combinator for `torch` modules

### Changed

 - Existing `LIFTorch` module renamed to `LIFBitshiftTorch`; updated module to align better with Rockpool API
 - Improvements to `.typehints` package
 - `TorchModule` now raises an error if submodules are not `Torchmodules`

### Fixed

 - Updated LIF torch training tutorial to use new `LIFBitshiftTorch` module
 - Improved installation instructions for `zsh`


## [v2.1] -- 2021-07-20

### Added

 - 👹 Adversarial training of parameters using the *Jax* back-end, including a tutorial
 - 🐰 "Easter" tutorial demonstrating an SNN trained to generate images
 - 🔥 Torch tutorials for training non-spiking and spiking networks with Torch back-ends
 - Added new method `nn.Module.timed()`, to automatically convert a module to a `TimedModule`  
 - New `LIFTorch` module that permits training of neuron and synaptic time constants in addition to other network parameters
 - New `ExpSynTorch` module: exponential leak synapses with Torch back-end
 - New `LinearTorch` module: linear model with Torch back-end
 - New `LowPass` module: exponential smoothing with Torch back-end
 - New `ExpSmoothJax` module: single time-constant exponential smoothing layer, supporting arbitrary transfer functions on output
 - New `softmax` and `log_softmax` losses in `jax_loss` package
 - New `utilities.jax_tree_utils` package containing useful parameter tree handling functions
 - New `TSContinuous.to_clocked()` convenience method, to easily rasterise a continuous time series
 - Alpha: Optional `_wrap_recorded_state()` method added to `nn.Module` base class, which supports wrapping recorded state dictionaries as `TimeSeries` objects, when using the high-level `TimeSeries` API
 - Support for `add_events` flag for time-series wrapper class
 - New Parameter dictionary classes to simplify conversion and handling of *Torch* and *Jax* module parameters
   - Added `astorch()` method to parameter dictionaries returned form `TorchModule`
 - Improved type hinting

### Changed

 - Old `LIFTorch` module renamed to `LIFBitshiftTorch` 
 - Kaiming and Xavier initialisation support for `Linear` modules
 - `Linear` modules provide a bias by default
 - Moved `filter_bank` package from V1 layers into `nn.modules`
 - Update *Jax* requirement to > v2.13

### Fixed

 - Fixed *binder* links for tutorial notebooks
 - Fixed bug in `Module` for multiple inheritance, where the incorrect `__repr__()` method would be called
 - Fixed `TimedModuleWrapper.reset_state()` method
 - Fixed axis limit bug in `TSEvent.plot()` method
 - Removed page width constraint for docs
 - Enable `FFExpSyn` module by making it independent of old `RRTrainedLayer`

### Deprecated

 - Removed `rpyc` dependency

### Removed



## [v2.0] -- 2021-03-24

 - **New Rockpool API. Breaking change from v1.x**
 - Documentation for new API
 - Native support for Jax and Torch backends
 - Many v1 Layers transferred

## [v1.1.0.4] -- 2020-11-06

 - Hotfix to remove references to ctxctl and aiCTX
 - Hotfix to include NEST documentation in CI-built docs
 - Hotfix to include change log in build docs

## [v1.1] -- 2020-09-12

### Added
 - Considerably expanded support for Denève-Machens spike-timing networks, including training arbitrary dynamical systems in a new `RecFSSpikeADS` layer. Added tutorials for standard D-M networks for linear dynamical systems, as well as a tutorial for training ADS networks
 - Added a new "Intro to SNNs" getting-started guide
  - A new "sharp points of Rockpool" tutorial collects the tricks and traps for new users and old
 - A new `Network` class, `JaxStack`, supports stacking and end-to-end gradient-based training of all Jax-based layers. A new tutorial has been added for this functionality 
 - `TimeSeries` classes now support best-practices creation from clock or rasterised data. `TSContinuous` provides a `.from_clocked()` method, and `TSEvent` provides a `.from_raster()` method for this purpose. `.from_clocked()` a sample-and-hold interpolation, for intuitive generation of time series from periodically-sampled data.
 - `TSContinuous` now supports a `.fill_value` property, which permits extrapolation using `scipy.interpolate`
 - New `TSDictOnDisk` class for storing `TimeSeries` objects transparently on disk
  - Allow ignoring data points for specific readout units in ridge regression Fisher relabelling. To be used, for example with all-vs-all classification
  - Added exponential synapse Jax layers
  - Added `RecLIFCurrentIn_SO` layer
  

### Changed
 - `TSEvent` time series no longer support creation without explicitly setting `t_stop`. The previous default of taking the final event time as `t_stop` was causing too much confusion. For related reasons, `TSEvent` now forbids events to occur at `t_stop`
 - `TimeSeries` classes by default no longer permit sampling outside of the time range they are defined for, raising a `ValueError` exception if this occurs. This renders safe several traps that new users were falling in to. This behaviour is selectable per time series, and can be transferred to a warning instead of an exception using the `beyond_range_exception` flag
 - Jax trainable layers now import from a new mixin class `JaxTrainer`. THe class provides a default loss function, which can be overridden in each sub-class to provide suitable regularisation. The training interface now returns loss value and gradients directly, rather than requiring an extra function call and additional evolution
 - Improved training method for JAX rate layers, to permit parameterisation of loss function and optimiser
 - Improved the `._prepare_input...()` methods in the `Layer` class, such that all `Layer`s that inherit from this superclass are consistent in the number of time steps returned from evolution
 - The `Network.load()` method is now a class method
 - Test suite now uses multiple cores for faster testing
 - Changed company branding from aiCTX -> SynSense
 - Documentation is now hosted at <https://rockpool.ai>
 
### Fixed
 - Fixed bugs in precise spike-timing layer `RecSpikeBT`
 - Fixed behavior of `Layer` class when passing weights in wrong format
 - Stability improvements in `DynapseControl`
 - Fix faulty z_score_standardization and Fisher relabelling in `RidgeRegrTrainer`. Fisher relabelling now has better handling of differently sized batches
 - Fixed bugs in saving and loading several layers
 - More sensible default values for `VirtualDynapse` baseweights
 - Fix handling of empty `channels` argument in `TSEvent._matching_channels()` method
  - Fixed bug in `Layer._prepare_input`, where it would raise an AssertionError when no input TS was provided
  - Fixed a bug in `train_output_target`, where the gradient would be incorrectly handled if no batching was performed
  - Fixed `to_dict` method for `FFExpSynJax` classes
  - Removed redundant `_prepare_input()` method from Torch layer
  - Many small documentation improvements


---

## [v1.0.8] -- 2020-01-17

### Added
- Introduced new `TimeSeries` class method `concatenate_t()`, which permits construction of a new time series by concatenating a set of existing time series, in the time dimension 
- `Network` class now provides a `to_dict()` method for export. `Network` now also can treat sub-`Network`s as layers.
- Training methods for spiking LIF Jax-backed layers in `rockpool.layers.training`. Tutorial demonstrating SGD training of a feed-forward LIF network. Improvements in JAX LIF layers.
- Added `filter_bank` layers, providing `layer` subclasses which act as filter banks with spike-based output
- Added a `filter_width` parameter for butterworth filters
- Added a convenience function `start_at_zero()` to delay `TimeSeries` so that it starts at 0
- Added a change log in `CHANGELOG.md`

### Changed
- Improved `TSEvent.raster()` to make it more intuitive. Rasters are now produced in line with time bases that can be created easily with `numpy.arange()`
- Updated `conda_merge_request.sh` to work for conda feedstock
- `TimeSeries.concatenate()` renamed to `concatenate_t()`
- `RecRateEuler` warns if `tau` is too small instead of silently changing `dt`

### Fixed or improved
- Fixed issue in `Layer`, where internal property was used when accessing `._dt`. This causes issues with layers that have an unusual internal type for `._dt` (e.g. if data is stored in a JAX variable on GPU)
- Reduce memory footprint of `.TSContinuous` by approximately half
- Reverted regression in layer class `.RecLIFJax_IO`, where `dt` was by default set to `1.0`, instead of being determined by `tau_...`
- Fixed incorrect use of `Optional[]` type hints
- Allow for small numerical differences in comparison between weights in NEST test `test_setWeightsRec`
- Improvements in inline documentation
- Increasing memory efficiency of `FFExpSyn._filter_data` by reducing kernel size
- Implemented numerically stable timestep count for TSEvent rasterisation
- Fixed bugs in `RidgeRegrTrainer`
- Fix plotting issue in time series
- Fix bug of RecRateEuler not handling `dt` argument in `__init__()`
- Fixed scaling between torch and nest weight parameters
- Move `contains()` method from `TSContinuous` to `TimeSeries` parent class
- Fix warning in `RRTrainedLayer._prepare_training_data()` when times of target and input are not aligned
- Brian layers: Replace `np.asscalar` with `float`

---
## [v1.0.7.post1] -- 2019-11-28

### Added
- New `.Layer` superclass `.RRTrainedLayer`. This superclass implements ridge regression for layers that support ridge regression training
- `.TimeSeries` subclasses now add axes labels on plotting
- New spiking LIF JAX layers, with documentation and tutorials `.RecLIFJax`, `.RecLIFJax_IO`, `.RecLIFCurrentInJax`, `.RecLIFCurrentInJAX_IO`
- Added `save` and `load` facilities to `.Network` objects
- `._matching_channels()` now accepts an arbitrary list of event channels, which is used when analysing a periodic time series

### Changed
- Documentation improvements
- :py:meth:`.TSContinuous.plot` method now supports ``stagger`` and ``skip`` arguments
- `.Layer` and `.Network` now deal with a `.Layer.size_out` attribute. This is used to determine whether two layers are compatible to connect, rather than using `.size`
- Extended unit test for periodic event time series to check non-periodic time series as well

### Fixed
- Fixed bug in `TSEvent.plot()`, where stop times were not correctly handled
- Fix bug in `Layer._prepare_input_events()`, where if only a duration was provided, the method would return an input raster with an incorrect number of time steps
- Fixed bugs in handling of periodic event time series `.TSEvent`
- Bug fix: `.Layer._prepare_input_events` was failing for `.Layer` s with spiking input
- `TSEvent.__call__()` now correctly handles periodic event time series

---
## [v1.0.6] -- 2019-11-01

- CI build and deployment improvements

---
## [v1.0.5] -- 2019-10-30

- CI Build and deployment improvements

---
## [v1.0.4] -- 2019-10-28

- Remove deployment dependency on docs
- Hotfix: Fix link to `Black`
- Add links to gitlab docs

---
## [v1.0.3] -- 2019-10-28

-  Hotfix for incorrect license text
-  Updated installation instructions
-  Included some status indicators in readme and docs
- Improved CI
-  Extra meta-data detail in `setup.py`
-  Added more detail for contributing
-  Update README.md

---
## [v1.0.2] -- 2019-10-25

- First public release<|MERGE_RESOLUTION|>--- conflicted
+++ resolved
@@ -6,18 +6,14 @@
 
 ### Added
 
-<<<<<<< HEAD
+* Add dependency to pytest-random-order v1.1.0
 * New HowTo tutorial for performing constrained optimisation with torch and jax
 * Initial module structure for Xylo-IMU support
   - ``XyloIMUMonitor`` implemented
-=======
-* Add dependency to pytest-random-order v1.1.0
->>>>>>> 55502f8e
 
 ### Changed
 
 * Update dependency version of pytest-xdist to >=3.2.1.
-* New HowTo tutorial for performing constrained optimisation with torch and jax
 * Update to `Sequential` API. `Sequential` now permits instantiation with an `OrderedDict` to specify module names. `Sequential` now supports an `.append()` method, to append new modules, optionally specifying a module name.
 * Cleaned up tree manipulation libraries and added to documentation. Implemented unit tests.
 * Removed obsolete unit tests
