#
# stack_jax.py — Implement trainable stacks of jax layers
#

from ...timeseries import TimeSeries, TSContinuous
from ..network import Network
from ...layers.training import JaxTrainer
from ...layers.layer import Layer

from typing import Tuple, List, Callable, Union, Dict, Sequence, Optional, Any

from jax import jit
from jax.experimental.optimizers import adam
import jax.numpy as np
import json

import numpy as onp

Params = List
State = List

__all__ = ["JaxStack"]


def loss_mse_reg_stack(
    params: List,
    states_t: Dict[str, np.ndarray],
    output_batch_t: np.ndarray,
    target_batch_t: np.ndarray,
    min_tau: float,
    lambda_mse: float = 1.0,
    reg_tau: float = 10000.0,
    reg_l2_rec: float = 1.0,
) -> float:
    """
    Loss function for target versus output

    :param List params:                 List of packed parameters from each layer
    :param np.ndarray output_batch_t:   Output rasterised time series [TxO]
    :param np.ndarray target_batch_t:   Target rasterised time series [TxO]
    :param float min_tau:               Minimum time constant
    :param float lambda_mse:            Factor when combining loss, on mean-squared error term. Default: 1.0
    :param float reg_tau:               Factor when combining loss, on minimum time constant limit. Default: 1e5
    :param float reg_l2_rec:            Factor when combining loss, on L2-norm term of recurrent weights. Default: 1.

    :return float: Current loss value
    """
    # - Measure output-target loss
    mse = lambda_mse * np.mean((output_batch_t - target_batch_t) ** 2)

    # - Get loss for tau parameter constraints
    # - Measure recurrent L2 norms
    tau_loss = 0.0
    w_res_norm = 0.0
    for layer_params in params:
        tau_loss += reg_tau * np.mean(
            np.where(
                layer_params["tau"] < min_tau,
                np.exp(-(layer_params["tau"] - min_tau)),
                0,
            )
        )
        w_res_norm += reg_l2_rec * np.mean(layer_params["w_recurrent"] ** 2)

    # - Loss: target/output squared error, time constant constraint, recurrent weights norm, activation penalty
    fLoss = mse + tau_loss + w_res_norm

    # - Return loss
    return fLoss


class JaxStack(Network, Layer, JaxTrainer):
    """
    Build a network of Jax layers, supporting parameter optimisation



    """

    def __init__(self, layers: Sequence = None, dt=None, *args, **kwargs):
        """
        Encapsulate a stack of Jax layers in a single layer / network

        :param Sequence layers: A Sequence of layers to initialise the stack with
        :param float dt:        Unitary timestep to force on each of the sublayers
        """
        # - Check that the layers are subclasses of `JaxTrainer`
        if layers is not None:
            for layer in layers:
                assert isinstance(
                    layer, JaxTrainer
                ), "Each layer must inherit from the `JaxTrainer` mixin class"

        # - Initialise super classes
        super().__init__(layers=layers, dt=dt, weights=[], *args, **kwargs)

        # - Initialise timestep
        self.__timestep: int = 0

        self._size_in: Optional[int] = None
        self._size_out: Optional[int] = None
        self._size: Optional[int] = None

        # - Get evolution functions
        self._all_evolve_funcs: List = [
            lyr._evolve_functional for lyr in self.evol_order
        ]

        # - Set sizes
        if layers is not None:
            self._size_in = self.input_layer.size_in
            self._size_out = self.evol_order[-1].size_out

    def evolve(
        self,
        ts_input: TSContinuous = None,
        duration: float = None,
        num_timesteps: int = None,
        verbose: bool = False,
    ) -> Dict:
        """

        :param TSContinuous ts_input:
        :param float duration:
        :param int num_timesteps:
        :param bool verbose:
        :return:
        """

        # - Catch an empty stack
        if self.evol_order is None or len(self.evol_order) == 0:
            return {}

        # - Prepare time base and inputs, using first layer
        time_base_inp, ext_inps, num_timesteps = self.input_layer._prepare_input(
            ts_input, duration, num_timesteps
        )

        # - Evolve over layers
        outputs = []
        new_states = []
        inps = ext_inps
        for p, s, evol_func in zip(self._pack(), self.state, self._all_evolve_funcs):
            # - Evolve layer
            out, new_state, _ = evol_func(p, s, inps)

            # - Record outputs and states
            outputs.append(out)
            new_states.append(new_state)

            # - Set up inputs for next layer
            inps = out[:-1]

        # - Assign updated states
        self._states = new_states

        # - Update time stamps
        self._timestep += inps.shape[0]

        time_base = onp.append(time_base_inp, self.t)

        # - Wrap outputs as time series
        outputs_dict = {"external_input": ts_input}
        for lyr, out in zip(self.evol_order, outputs):
            outputs_dict.update({lyr.name: TSContinuous(time_base, np.array(out))})

        # - Return a dictionary of outputs for all of the sublayers in this stack
        return outputs_dict

    def _pack(self) -> Params:
        """
        Return a set of parameters for all sublayers in this stack

        :return Params: params
        """
        # - Get lists of parameters
        return [lyr._pack() for lyr in self.evol_order]

    def _unpack(self, params: Params) -> None:
        """
        Apply a set of parameters to the sublayers in this stack

        :param Params params:
        """
        for layer, params in zip(self.evol_order, params):
            layer._unpack(params)

    # - Replace the default loss function
    @property
    def _default_loss(self) -> Callable[[Any], float]:
        return loss_mse_reg_stack

    def randomize_state(self) -> None:
        """
        Randomise the state of each sublayer
        """
        for lyr in self.evol_order:
            lyr.randomize_state()

    @property
    def _timestep(self) -> int:
        """(int) Current integer time step"""
        return self.__timestep

    @_timestep.setter
    def _timestep(self, timestep) -> None:
        self.__timestep = timestep

        # - Set the time step for each sublayer
        for lyr in self.evol_order:
            lyr._timestep = timestep

    @property
    def _evolve_functional(
        self,
    ) -> Callable[
        [Params, State, np.ndarray], Tuple[List[np.ndarray], State, List[np.ndarray]]
    ]:
        """
        Return a functional form of the evolution function for this stack, with no side-effects

        :return Callable: evol_func
             evol_func(params: Params, all_states: State, ext_inputs: np.ndarray) -> Tuple[List[np.ndarray], State, List[np.ndarray]]:
        """

        def evol_func(
            params: Params, all_states: State, ext_inputs: np.ndarray,
        ) -> Tuple[List[np.ndarray], State, List[np.ndarray]]:
            # - Call the functional form of the evolution functions for each sublayer
            new_states = []
            layer_states_t = []
            inputs = ext_inputs
            out = np.array([])
            for i_lyr, (p, s, evol_func) in enumerate(
                zip(params, all_states, self._all_evolve_funcs)
            ):
                # - Evolve layer
                out, new_state, states_t = evol_func(p, s, inputs)

                # - Record states
                new_states.append(new_state)
                layer_states_t.append(states_t)

                # - Set up inputs for next layer
                inputs = out if i_lyr == len(all_states) - 1 else out[:-1]

            # - Return outputs and state
            return out, new_states, layer_states_t

        return evol_func

    @property
    def state(self) -> List[State]:
        return [lyr.state for lyr in self.evol_order]

    @state.setter
    def state(self, new_states):
        for lyr, ns in zip(self.evol_order, new_states):
            lyr.state = ns

    @property
    def _state(self) -> List[State]:
        # - Get states from all sublayers
        return [lyr._state for lyr in self.evol_order]

    @_state.setter
    def _state(self, new_states):
        for lyr, ns in zip(self.evol_order, new_states):
            lyr._state = ns

    def to_dict(self):
        return Network.to_dict(self)

<<<<<<< HEAD
    @staticmethod
    def load(filename: str) -> "JaxStack":
        """
        Load a network from a JSON file

        :param str filename:    filename of a JSON file that contains a saved network
        :return JaxStack:        A JaxStack object with all the layers loaded from `filename`
        """
        # - Load dict holding the parameters
        with open(filename, "r") as f:
            loaddict: dict = json.load(f)
        net = Network.load_from_dict(loaddict)
        return JaxStack([l for l in net.evol_order])
=======
    @property
    def input_type(self):
        return self.evol_order[0].input_type
>>>>>>> 49b6e9bb
<|MERGE_RESOLUTION|>--- conflicted
+++ resolved
@@ -271,22 +271,6 @@
     def to_dict(self):
         return Network.to_dict(self)
 
-<<<<<<< HEAD
-    @staticmethod
-    def load(filename: str) -> "JaxStack":
-        """
-        Load a network from a JSON file
-
-        :param str filename:    filename of a JSON file that contains a saved network
-        :return JaxStack:        A JaxStack object with all the layers loaded from `filename`
-        """
-        # - Load dict holding the parameters
-        with open(filename, "r") as f:
-            loaddict: dict = json.load(f)
-        net = Network.load_from_dict(loaddict)
-        return JaxStack([l for l in net.evol_order])
-=======
     @property
     def input_type(self):
-        return self.evol_order[0].input_type
->>>>>>> 49b6e9bb
+        return self.evol_order[0].input_type