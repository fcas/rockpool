#
# stack_jax.py — Implement trainable stacks of jax layers
#

from ...timeseries import TimeSeries, TSContinuous
from ..network import Network
from ...layers.training import JaxTrainer
from ...layers.layer import Layer

from typing import Tuple, List, Callable, Union, Dict, Sequence, Any, Optional

from jax import jit
from jax.experimental.optimizers import adam
import jax.numpy as np
import json

Params = List
State = List

__all__ = ["JaxStack"]


def loss_mse_reg_stack(
        params: List,
        states_t: Dict[str, np.ndarray],
        output_batch_t: np.ndarray,
        target_batch_t: np.ndarray,
        min_tau: float,
        lambda_mse: float = 1.0,
        reg_tau: float = 10000.0,
        reg_l2_rec: float = 1.0,
) -> float:
    """
    Loss function for target versus output

    :param List params:                 List of packed parameters from each layer
    :param np.ndarray output_batch_t:   Output rasterised time series [TxO]
    :param np.ndarray target_batch_t:   Target rasterised time series [TxO]
    :param float min_tau:               Minimum time constant
    :param float lambda_mse:            Factor when combining loss, on mean-squared error term. Default: 1.0
    :param float reg_tau:               Factor when combining loss, on minimum time constant limit. Default: 1e5
    :param float reg_l2_rec:            Factor when combining loss, on L2-norm term of recurrent weights. Default: 1.

    :return float: Current loss value
    """
    # - Measure output-target loss
    mse = lambda_mse * np.mean((output_batch_t - target_batch_t) ** 2)

    # - Get loss for tau parameter constraints
    # - Measure recurrent L2 norms
    tau_loss = 0.0
    w_res_norm = 0.0
    for layer_params in params:
        tau_loss += reg_tau * np.mean(
            np.where(
                layer_params["tau"] < min_tau,
                np.exp(-(layer_params["tau"] - min_tau)),
                0,
            )
        )
        w_res_norm += reg_l2_rec * np.mean(layer_params["w_recurrent"] ** 2)

    # - Loss: target/output squared error, time constant constraint, recurrent weights norm, activation penalty
    fLoss = mse + tau_loss + w_res_norm

    # - Return loss
    return fLoss


class JaxStack(Network, Layer, JaxTrainer):
    """
    Build a network of Jax layers, supporting parameter optimisation



    """
    
    def __init__(self, layers: Sequence = None, dt=None, *args, **kwargs):
        """
        Encapsulate a stack of Jax layers in a single layer / network

        :param Sequence layers: A Sequence of layers to initialise the stack with
        :param float dt:        Unitary timestep to force on each of the sublayers
        """
        # - Check that the layers are subclasses of `JaxTrainer`
        if layers is not None:
            for layer in layers:
                assert isinstance(
                    layer, JaxTrainer
                ), "Each layer must inherit from the `JaxTrainer` mixin class"

        # - Initialise super classes
        super().__init__(layers=layers, dt=dt, weights=[], *args, **kwargs)

        # - Initialise timestep
        self.__timestep: int = 0

        self._size_in: Optional[int] = None
        self._size_out: Optional[int] = None
        self._size: Optional[int] = None

        # - Get evolution functions
        self._all_evolve_funcs: List = [
            lyr._evolve_functional for lyr in self.evol_order
        ]

        # - Set sizes
        if layers is not None:
            self._size_in = self.input_layer.size_in
            self._size_out = self.evol_order[-1].size_out

    def evolve(
        self,
        ts_input: TSContinuous = None,
        duration: float = None,
        num_timesteps: int = None,
        verbose: bool = False,
    ) -> Dict:
        """

        :param TSContinuous ts_input:
        :param float duration:
        :param int num_timesteps:
        :param bool verbose:
        :return:
        """

        # - Catch an empty stack
        if self.evol_order is None or len(self.evol_order) == 0:
            return {}

        # - Prepare time base and inputs, using first layer
        time_base, ext_inps, num_timesteps = self.input_layer._prepare_input(
            ts_input, duration, num_timesteps
        )

        # - Evolve over layers
        outputs = []
        new_states = []
        inps = ext_inps
        for p, s, evol_func in zip(self._pack(), self.state, self._all_evolve_funcs):
            # - Evolve layer
            out, new_state, _ = evol_func(p, s, inps)

            # - Record outputs and states
            outputs.append(out)
            new_states.append(new_state)

            # - Set up inputs for next layer
            inps = out

        # - Assign updated states
        self._states = new_states

        # - Update time stamps
        self._timestep += inps.shape[0]

        # - Wrap outputs as time series
        outputs_dict = {"external_input": TSContinuous(time_base, ext_inps)}
        for lyr, out in zip(self.evol_order, outputs):
            outputs_dict.update({lyr.name: TSContinuous(time_base, np.array(out))})

        # - Return a dictionary of outputs for all of the sublayers in this stack
        return outputs_dict

    def _pack(self) -> Params:
        """
        Return a set of parameters for all sublayers in this stack

        :return Params: params
        """
        # - Get lists of parameters
        return [lyr._pack() for lyr in self.evol_order]

    def _unpack(self, params: Params) -> None:
        """
        Apply a set of parameters to the sublayers in this stack

        :param Params params:
        """
        for layer, params in zip(self.evol_order, params):
            layer._unpack(params)

    # - Replace the default loss function
    @property
    def _default_loss(self) -> Callable[[Any], float]:
        return loss_mse_reg_stack

    def randomize_state(self) -> None:
        """
        Randomise the state of each sublayer
        """
        for lyr in self.evol_order:
            lyr.randomize_state()

    @property
    def _timestep(self) -> int:
        """(int) Current integer time step"""
        return self.__timestep

    @_timestep.setter
    def _timestep(self, timestep) -> None:
        self.__timestep = timestep

        # - Set the time step for each sublayer
        for lyr in self.evol_order:
            lyr._timestep = timestep

    @property
    def _evolve_functional(
        self,
    ) -> Callable[[Params, State, np.ndarray], Tuple[List[np.ndarray], State, List[np.ndarray]]]:
        """
        Return a functional form of the evolution function for this stack, with no side-effects

        :return Callable: evol_func
             evol_func(params: Params, all_states: State, ext_inputs: np.ndarray) -> Tuple[List[np.ndarray], State, List[np.ndarray]]:
        """

        def evol_func(
            params: Params, all_states: State, ext_inputs: np.ndarray,
        ) -> Tuple[List[np.ndarray], State, List[np.ndarray]]:
            # - Call the functional form of the evolution functions for each sublayer
            new_states = []
            layer_states_t = []
            inputs = ext_inputs
            out = np.array([])
            for p, s, evol_func in zip(params, all_states, self._all_evolve_funcs):
                # - Evolve layer
                out, new_state, states_t = evol_func(p, s, inputs)

                # - Record states
                new_states.append(new_state)
                layer_states_t.append(states_t)

                # - Set up inputs for next layer
                inputs = out

            # - Return outputs and state
            return out, new_states, layer_states_t

        return evol_func

    @property
    def state(self) -> List[State]:
        return [lyr.state for lyr in self.evol_order]

    @state.setter
    def state(self, new_states):
        for lyr, ns in zip(self.evol_order, new_states):
            lyr.state = ns

    @property
    def _state(self) -> List[State]:
        # - Get states from all sublayers
        return [lyr._state for lyr in self.evol_order]

    @_state.setter
    def _state(self, new_states):
        for lyr, ns in zip(self.evol_order, new_states):
            lyr._state = ns

    def to_dict(self):
<<<<<<< HEAD
        return super().to_dict()

    @staticmethod
    def load(filename: str) -> "JaxStack":
        """
        Load a network from a JSON file

        :param str filename:    filename of a JSON file that contains a saved network
        :return JaxStack:        A JaxStack object with all the layers loaded from `filename`
        """
        # - Load dict holding the parameters
        with open(filename, "r") as f:
            loaddict: dict = json.load(f)
        net = Network.load_from_dict(loaddict)
        return JaxStack([l for l in net.evol_order])
=======
        return Network.to_dict(self)
>>>>>>> c68c6401
<|MERGE_RESOLUTION|>--- conflicted
+++ resolved
@@ -261,8 +261,7 @@
             lyr._state = ns
 
     def to_dict(self):
-<<<<<<< HEAD
-        return super().to_dict()
+        return Network.to_dict(self)
 
     @staticmethod
     def load(filename: str) -> "JaxStack":
@@ -276,7 +275,4 @@
         with open(filename, "r") as f:
             loaddict: dict = json.load(f)
         net = Network.load_from_dict(loaddict)
-        return JaxStack([l for l in net.evol_order])
-=======
-        return Network.to_dict(self)
->>>>>>> c68c6401
+        return JaxStack([l for l in net.evol_order])