--- conflicted
+++ resolved
@@ -14,16 +14,12 @@
 from decimal import Decimal
 from copy import deepcopy
 from typing import Callable, Union, Tuple, List, Type, Optional
-<<<<<<< HEAD
 from warnings import warn
 
 import numpy as np
 
 from ..timeseries import TimeSeries
 from .. import layers
-=======
-import numpy as np
->>>>>>> 3dae2a73
 
 # - Try to import tqdm
 try:
@@ -34,12 +30,6 @@
 except ImportError:
     use_tqdm = False
 
-<<<<<<< HEAD
-=======
-from ..timeseries import TimeSeries
-from .. import layers
-
->>>>>>> 3dae2a73
 RealValue = Union[float, Decimal, str]
 
 # - Configure exports
@@ -198,34 +188,18 @@
 
         if layers:
             # - First layer receives external input
-<<<<<<< HEAD
-            self.input_layer: layers.Layer = self.add_layer(
-                layers[0], external_input=True
-            )
-=======
             self.input_layer = self.add_layer(layers[0], external_input=True)
->>>>>>> 3dae2a73
 
             # - Keep track of most recently added layer
             recent_layer: layers.Layer = layers[0]
 
             # - Add and connect subsequent layers
-<<<<<<< HEAD
-            lyr: layers.Layer
-            for lyr in layers[1:]:
-                self.add_layer(lyr, input_layer=recent_layer)
-                recent_layer: layers.Layer = lyr
-
-            # - Handle to last layer
-            self.output_layer: layers.Layer = recent_layer
-=======
             for lyr in layers[1:]:
                 self.add_layer(lyr, input_layer=recent_layer)
                 recent_layer = lyr
 
             # - Handle to last layer
             self.output_layer = recent_layer
->>>>>>> 3dae2a73
 
         # - Set evolution order and time step if no layers have been connected
         if not hasattr(self, "evol_order"):
