"""
Implement a LIF Module, using a Torch backend

Provides :py:class:`.LIFBaseTorch` base class for LIF torch modules, and :py:class:`.LIFTorch` module.
"""

from typing import Union, Tuple, Callable, Optional, Any
import numpy as np
from rockpool.nn.modules.torch.torch_module import TorchModule
import torch
import torch.nn.functional as F
import torch.nn.init as init
import rockpool.parameters as rp

from rockpool.typehints import *

from rockpool.graph import (
    GraphModuleBase,
    as_GraphHolder,
    LIFNeuronWithSynsRealValue,
    LinearWeights,
)

__all__ = ["LIFTorch"]


class StepPWL(torch.autograd.Function):
    """
    Heaviside step function with piece-wise linear surrogate to use as spike-generation surrogate
    """

    @staticmethod
    def forward(
        ctx,
        x,
        threshold=torch.tensor(1.0),
        window=torch.tensor(0.5),
        max_spikes_per_dt=torch.tensor(float("inf")),
    ):
        ctx.save_for_backward(x, threshold)
        ctx.window = window
        nr_spikes = ((x >= threshold) * torch.floor(x / threshold)).float()
        nr_spikes[nr_spikes > max_spikes_per_dt] = max_spikes_per_dt.float()
        return nr_spikes

    @staticmethod
    def backward(ctx, grad_output):
        x, threshold = ctx.saved_tensors
        grad_x = grad_threshold = grad_window = grad_max_spikes_per_dt = None

        mask = x >= (threshold - ctx.window)
        if ctx.needs_input_grad[0]:
            grad_x = grad_output / threshold * mask

        if ctx.needs_input_grad[1]:
            grad_threshold = -x * grad_output / (threshold**2) * mask

        return grad_x, grad_threshold, grad_window, grad_max_spikes_per_dt


class PeriodicExponential(torch.autograd.Function):
    """
    Subtract from membrane potential on reaching threshold
    """

    @staticmethod
    def forward(
        ctx,
        data,
        threshold=1.0,
        window=0.5,
        max_spikes_per_dt=torch.tensor(float("inf")),
    ):
        ctx.save_for_backward(data.clone())
        ctx.threshold = threshold
        ctx.window = window
        ctx.max_spikes_per_dt = max_spikes_per_dt
        nr_spikes = ((data >= threshold) * torch.floor(data / threshold)).float()
        nr_spikes[nr_spikes > max_spikes_per_dt] = max_spikes_per_dt.float()
        return nr_spikes

    @staticmethod
    def backward(ctx, grad_output):
        (membranePotential,) = ctx.saved_tensors

        vmem_shifted = membranePotential - ctx.threshold / 2
<<<<<<< HEAD
        nr_spikes_shifted = torch.clamp(torch.div(
            vmem_shifted, ctx.threshold, rounding_mode="floor"
        ), max=ctx.max_spikes_per_dt - 1)
=======
        nr_spikes_shifted = torch.clamp(
            torch.div(vmem_shifted, ctx.threshold, rounding_mode="floor"),
            max=ctx.max_spikes_per_dt - 1,
        )

>>>>>>> 6eea424c
        vmem_periodic = vmem_shifted - nr_spikes_shifted * ctx.threshold
        vmem_below = vmem_shifted * (membranePotential < ctx.threshold)
        vmem_above = vmem_periodic * (membranePotential >= ctx.threshold)
        vmem_new = vmem_above + vmem_below
        spikePdf = (
            torch.exp(-torch.abs(vmem_new - ctx.threshold / 2) / ctx.window)
            / ctx.threshold
        )

<<<<<<< HEAD
        return grad_output * spikePdf, grad_output * -spikePdf * membranePotential / ctx.threshold, None, None
=======
        return (
            grad_output * spikePdf,
            grad_output * -spikePdf * membranePotential / ctx.threshold,
            None,
            None,
        )
>>>>>>> 6eea424c


# - Surrogate functions to use in learning
def sigmoid(x: FloatVector, threshold: FloatVector) -> FloatVector:
    """
    Sigmoid function

    :param FloatVector x: Input value

    :return FloatVector: Output value
    """
    return torch.tanh(x + 1 - threshold) / 2 + 0.5


class LIFBaseTorch(TorchModule):
    def __init__(
        self,
        shape: tuple,
        tau_mem: Optional[Union[FloatVector, P_float]] = None,
        tau_syn: Optional[Union[FloatVector, P_float]] = None,
        bias: Optional[FloatVector] = None,
        threshold: Optional[FloatVector] = None,
        has_rec: P_bool = False,
        w_rec: torch.Tensor = None,
        noise_std: P_float = 0.0,
        spike_generation_fn: torch.autograd.Function = StepPWL,
        learning_window: P_float = 0.5,
        max_spikes_per_dt: P_int = torch.tensor(float("inf")),
        weight_init_func: Optional[
            Callable[[Tuple], torch.tensor]
        ] = lambda s: init.kaiming_uniform_(torch.empty(s)),
        dt: P_float = 1e-3,
        *args,
        **kwargs,
    ):
        """
        Instantiate an LIF module

        Args:
            shape (tuple): Either a single dimension ``(Nout,)``, which defines a feed-forward layer of LIF modules with equal amounts of synapses and neurons, or two dimensions ``(Nin, Nout)``, which defines a layer of ``Nin`` synapses and ``Nout`` LIF neurons.
            tau_mem (Optional[FloatVector]): An optional array with concrete initialisation data for the membrane time constants. If not provided, 20ms will be used by default.
            tau_syn (Optional[FloatVector]): An optional array with concrete initialisation data for the synaptic time constants. If not provided, 20ms will be used by default.
            bias (Optional[FloatVector]): An optional array with concrete initialisation data for the neuron bias currents. If not provided, ``0.0`` will be used by default.
            threshold (FloatVector): An optional array specifying the firing threshold of each neuron. If not provided, ``1.`` will be used by default.
            has_rec (bool): When ``True`` the module provides a trainable recurrent weight matrix. Default ``False``, module is feed-forward.
            w_rec (torch.Tensor): If the module is initialised in recurrent mode, you can provide a concrete initialisation for the recurrent weights, which must be a matrix with shape ``(Nout, Nin)``. If the model is not initialised in recurrent mode, then you may not provide ``w_rec``.
            noise_std (float): The std. dev. of the noise added to membrane state variables at each time-step. Default: ``0.0`` (no noise)
            spike_generation_fn (Callable): Function to call for spike production. Usually simple threshold crossing. Implements the surrogate gradient function in the backward call. (StepPWL or PeriodicExponential).
            learning_window (float): Cutoff value for the surrogate gradient.
            max_spikes_per_dt (int): The maximum number of events that will be produced in a single time-step. Default: ``np.inf``; do not clamp spiking.
            weight_init_func (Optional[Callable[[Tuple], torch.tensor]): The initialisation function to use when generating recurrent weights. Default: ``None`` (Kaiming initialisation)
            dt (float): The time step for the forward-Euler ODE solver. Default: 1ms
        """
        # - Check shape argument
        if np.size(shape) == 1:
            shape = (np.array(shape).item(), np.array(shape).item())

        if np.size(shape) > 2:
            raise ValueError(
                "`shape` must be a one- or two-element tuple `(Nin, Nout)`."
            )

        # - Initialise superclass
        super().__init__(
            shape=shape,
            spiking_input=True,
            spiking_output=True,
            *args,
            **kwargs,
        )

        self.n_neurons = self.size_out
        self.n_synapses: P_int = shape[0] // shape[1]
        """ (int) Number of input synapses per neuron """

        self.dt: P_float = rp.SimulationParameter(dt)
        """ (float) Euler simulator time-step in seconds"""

        # - To-float-tensor conversion utility
        self._to_float_tensor = lambda x: torch.as_tensor(x, dtype=torch.float)

        # - Initialise recurrent weights
        w_rec_shape = (self.size_out, self.size_in)
        if has_rec:
            self.w_rec: P_tensor = rp.Parameter(
                w_rec,
                shape=w_rec_shape,
                init_func=weight_init_func,
                family="weights",
                cast_fn=self._to_float_tensor,
            )
            """ (Tensor) Recurrent weights `(Nout, Nin)` """
        else:
            if w_rec is not None:
                raise ValueError("`w_rec` may not be provided if `has_rec` is `False`")

        self.noise_std: P_float = rp.SimulationParameter(noise_std)
        """ (float) Noise std.dev. injected onto the membrane of each neuron during evolution """

        self.tau_mem: P_tensor = rp.Parameter(
            tau_mem,
            family="taus",
            shape=[(self.size_out,), ()],
            init_func=lambda s: torch.ones(s) * 20e-3,
            cast_fn=self._to_float_tensor,
        )
        """ (Tensor) Membrane time constants `(Nout,)` or `()` """

        self.tau_syn: P_tensor = rp.Parameter(
            tau_syn,
            family="taus",
            shape=[
                (
                    self.size_out,
                    self.n_synapses,
                ),
                (
                    1,
                    self.n_synapses,
                ),
                (),
            ],
            init_func=lambda s: torch.ones(s) * 20e-3,
            cast_fn=self._to_float_tensor,
        )
        """ (Tensor) Synaptic time constants `(Nin,)` or `()` """

        self.bias: P_tensor = rp.Parameter(
            bias,
            shape=[(self.size_out,), ()],
            family="bias",
            init_func=torch.zeros,
            cast_fn=self._to_float_tensor,
        )
        """ (Tensor) Neuron biases `(Nout,)` or `()` """

        self.threshold: P_tensor = rp.Parameter(
            threshold,
            shape=[(self.size_out,), ()],
            family="thresholds",
            init_func=torch.ones,
            cast_fn=self._to_float_tensor,
        )
        """ (Tensor) Firing threshold for each neuron `(Nout,)` """

        self.learning_window: P_tensor = rp.SimulationParameter(
            learning_window,
            cast_fn=self._to_float_tensor,
        )
        """ (float) Learning window cutoff for surrogate gradient function """

        self.vmem: P_tensor = rp.State(
            shape=self.size_out, init_func=torch.zeros, cast_fn=self._to_float_tensor
        )
        """ (Tensor) Membrane potentials `(Nout,)` """

        self.isyn: P_tensor = rp.State(
            shape=(self.size_out, self.n_synapses),
            init_func=torch.zeros,
            cast_fn=self._to_float_tensor,
        )
        """ (Tensor) Synaptic currents `(Nin,)` """

        self.spikes: P_tensor = rp.State(
            shape=self.size_out, init_func=torch.zeros, cast_fn=self._to_float_tensor
        )
        """ (Tensor) Spikes `(Nin,)` """

        self.spike_generation_fn: P_Callable = rp.SimulationParameter(
            spike_generation_fn.apply
        )
        """ (Callable) Spike generation function with surrograte gradient """

        self.max_spikes_per_dt: P_int = rp.SimulationParameter(
            max_spikes_per_dt, cast_fn=self._to_float_tensor
        )
        """ (int) Maximum number of events that can be produced in each time-step """

        # - Placeholders for state recordings
        self._record_vmem = None
        self._record_isyn = None
        self._record_irec = None
        self._record_U = None
        self._record_spikes = None
        self._record = False

    def evolve(
        self, input_data: torch.Tensor, record: bool = False
    ) -> Tuple[Any, Any, Any]:
        # - Keep track of "record" flag for use by `forward` method
        self._record = record

        # - Evolve with superclass evolution
        output_data, _, _ = super().evolve(input_data, record)

        # - Build state record dictionary
        record_dict = (
            {
                "vmem": self._record_vmem,
                "isyn": self._record_isyn,
                "spikes": self._record_spikes,
                "irec": self._record_irec,
                "U": self._record_U,
            }
            if record
            else {}
        )

        return output_data, self.state(), record_dict

    def as_graph(self) -> GraphModuleBase:
        # - Get neuron parameters for export
        tau_mem = self.tau_mem.expand((self.size_out,)).flatten().detach().numpy()
        tau_syn = (
            self.tau_syn.expand((self.size_out, self.n_synapses))
            .flatten()
            .detach()
            .numpy()
        )
        threshold = self.threshold.expand((self.size_out,)).flatten().detach().numpy()
        bias = self.bias.expand((self.size_out,)).flatten().detach().numpy()

        # - Generate a GraphModule for the neurons
        neurons = LIFNeuronWithSynsRealValue._factory(
            self.size_in,
            self.size_out,
            f"{type(self).__name__}_{self.name}_{id(self)}",
            self,
            tau_mem,
            tau_syn,
            threshold,
            bias,
            self.dt,
        )

        # - Include recurrent weights if present
        if len(self.attributes_named("w_rec")) > 0:
            # - Weights are connected over the existing input and output nodes
            w_rec_graph = LinearWeights(
                neurons.output_nodes,
                neurons.input_nodes,
                f"{type(self).__name__}_recurrent_{self.name}_{id(self)}",
                self,
                self.w_rec.detach().numpy(),
            )

        # - Return a graph containing neurons and optional weights
        return as_GraphHolder(neurons)

    @property
    def alpha(self) -> torch.Tensor:
        """
        Decay factor for membrane time constants :py:attr:`.LIFTorch.tau_mem`
        """
        return torch.exp(-self.dt / self.tau_mem).to(self.tau_mem.device)

    @property
    def beta(self) -> torch.Tensor:
        """
        Decay factor for synaptic time constants :py:attr:`.LIFTorch.tau_syn`
        """
        return torch.exp(-self.dt / self.tau_syn).to(self.tau_syn.device)


class LIFTorch(LIFBaseTorch):
    """
    A leaky integrate-and-fire spiking neuron model with a Torch backend

    This module implements the update equations:

    .. math ::

        I_{syn} += S_{in}(t) + S_{rec} \\cdot W_{rec}
        I_{syn} *= \exp(-dt / \tau_{syn})
        V_{mem} *= \exp(-dt / \tau_{mem})
        V_{mem} += I_{syn} + b + \sigma \zeta(t)

    where :math:`S_{in}(t)` is a vector containing ``1`` (or a weighed spike) for each input channel that emits a spike at time :math:`t`; :math:`b` is a :math:`N` vector of bias currents for each neuron; :math:`\\sigma\\zeta(t)` is a Wiener noise process with standard deviation :math:`\\sigma` after 1s; and :math:`\\tau_{mem}` and :math:`\\tau_{syn}` are the membrane and synaptic time constants, respectively. :math:`S_{rec}(t)` is a vector containing ``1`` for each neuron that emitted a spike in the last time-step. :math:`W_{rec}` is a recurrent weight matrix, if recurrent weights are used. :math:`b` is an optional bias current per neuron (default 0.).

    :On spiking:

    When the membrane potential for neuron :math:`j`, :math:`V_{mem, j}` exceeds the threshold voltage :math:`V_{thr}`, then the neuron emits a spike. The spiking neuron subtracts its own threshold on reset.

    .. math ::

        V_{mem, j} > V_{thr} \\rightarrow S_{rec,j} = 1

        V_{mem, j} = V_{mem, j} - V_{thr}

    Neurons therefore share a common resting potential of ``0``, have individual firing thresholds, and perform subtractive reset of ``-V_{thr}``.
    """

    def forward(self, input_data: torch.Tensor) -> torch.Tensor:
        """
        Forward method for processing data through this layer
        Adds synaptic inputs to the synaptic states and mimics the Leaky Integrate and Fire dynamics

        ----------
        data: Tensor
            Data takes the shape of (batch, time_steps, n_synapses)

        Returns
        -------
        out: Tensor
            Out of spikes with the shape (batch, time_steps, Nout)

        """
        # - Auto-batch over input data
        input_data, (vmem, spikes, isyn) = self._auto_batch(
            input_data,
            (self.vmem, self.spikes, self.isyn),
            (
                (self.size_out,),
                (self.size_out,),
                (self.size_out, self.n_synapses),
            ),
        )
        n_batches, n_timesteps, _ = input_data.shape

        # - Reshape data over separate input synapses
        input_data = input_data.reshape(
            n_batches, n_timesteps, self.size_out, self.n_synapses
        )

        # - Set up state record and output
        if self._record:
            self._record_vmem = torch.zeros(n_batches, n_timesteps, self.size_out)
            self._record_isyn = torch.zeros(
                n_batches, n_timesteps, self.size_out, self.n_synapses
            )
            self._record_irec = torch.zeros(
                n_batches, n_timesteps, self.size_out, self.n_synapses
            )

            self._record_U = torch.zeros(n_batches, n_timesteps, self.size_out)

        self._record_spikes = torch.zeros(
            n_batches, n_timesteps, self.size_out, device=input_data.device
        )

        # - Calculate and cache updated values for decay factors
        alpha = self.alpha
        beta = self.beta
        noise_zeta = self.noise_std * torch.sqrt(torch.tensor(self.dt))

        # - Generate membrane noise trace
        noise_ts = noise_zeta * torch.randn(
            (n_batches, n_timesteps, self.size_out), device=vmem.device
        )

        # - Loop over time
        for t in range(n_timesteps):
            # Integrate synaptic input
            isyn = isyn + input_data[:, t]

            # - Apply spikes over the recurrent weights
            if hasattr(self, "w_rec"):
                irec = F.linear(spikes, self.w_rec.T).reshape(
                    n_batches, self.size_out, self.n_synapses
                )
                isyn = isyn + irec

            # Decay synaptic and membrane state
            vmem *= alpha
            isyn *= beta

            # Integrate membrane state and apply noise
            vmem = vmem + isyn.sum(2) + noise_ts[:, t, :] + self.bias

            # - Spike generation
            spikes = self.spike_generation_fn(
                vmem, self.threshold, self.learning_window, self.max_spikes_per_dt
            )

            # - Apply subtractive membrane reset
            vmem = vmem - spikes * self.threshold

            # - Maintain state record
            if self._record:
                self._record_vmem[:, t] = vmem
                self._record_isyn[:, t] = isyn

                if hasattr(self, "w_rec"):
                    self._record_irec[:, t] = irec

                self._record_U[:, t] = sigmoid(vmem * 20.0, self.threshold)

            # - Maintain output spike record
            self._record_spikes[:, t] = spikes

        # - Update states
        self.vmem = vmem[0].detach()
        self.isyn = isyn[0].detach()
        self.spikes = spikes[0].detach()

        # - Return output
        return self._record_spikes<|MERGE_RESOLUTION|>--- conflicted
+++ resolved
@@ -84,17 +84,11 @@
         (membranePotential,) = ctx.saved_tensors
 
         vmem_shifted = membranePotential - ctx.threshold / 2
-<<<<<<< HEAD
-        nr_spikes_shifted = torch.clamp(torch.div(
-            vmem_shifted, ctx.threshold, rounding_mode="floor"
-        ), max=ctx.max_spikes_per_dt - 1)
-=======
         nr_spikes_shifted = torch.clamp(
             torch.div(vmem_shifted, ctx.threshold, rounding_mode="floor"),
             max=ctx.max_spikes_per_dt - 1,
         )
 
->>>>>>> 6eea424c
         vmem_periodic = vmem_shifted - nr_spikes_shifted * ctx.threshold
         vmem_below = vmem_shifted * (membranePotential < ctx.threshold)
         vmem_above = vmem_periodic * (membranePotential >= ctx.threshold)
@@ -104,16 +98,12 @@
             / ctx.threshold
         )
 
-<<<<<<< HEAD
-        return grad_output * spikePdf, grad_output * -spikePdf * membranePotential / ctx.threshold, None, None
-=======
         return (
             grad_output * spikePdf,
             grad_output * -spikePdf * membranePotential / ctx.threshold,
             None,
             None,
         )
->>>>>>> 6eea424c
 
 
 # - Surrogate functions to use in learning
