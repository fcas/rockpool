"""
Implement a LIF Module, using a Torch backend
"""

from importlib import util

if util.find_spec("torch") is None:
    raise ModuleNotFoundError(
        "'Torch' backend not found. Modules that rely on Torch will not be available."
    )

from typing import Union, List, Tuple, Callable, Optional, Any
import numpy as np
from rockpool.nn.modules.torch.torch_module import TorchModule
import torch
import torch.nn.functional as F
import torch.nn.init as init
import rockpool.parameters as rp

from rockpool.typehints import *

from rockpool.graph import (
    GraphModuleBase,
    as_GraphHolder,
    LIFNeuronWithSynsRealValue,
    LinearWeights,
)

__all__ = ["LIFTorch"]


class StepPWL(torch.autograd.Function):
    """
    Heaviside step function with piece-wise linear derivative to use as spike-generation surrogate

    :param torch.Tensor x: Input value

    :return torch.Tensor: output value and gradient function
    """

    @staticmethod
    def forward(ctx, data, threshold=1, window=0.5):
        ctx.save_for_backward(data.clone())
        ctx.threshold = threshold
        ctx.window = window
        return ((data > 0) * torch.floor(data / threshold)).float()

    @staticmethod
    def backward(ctx, grad_output):
        (data,) = ctx.saved_tensors
        grad_input = grad_output.clone()
        grad_input[data < -ctx.window] = 0
        return grad_input, None, None


class PeriodicExponential(torch.autograd.Function):
    """
    Subtract from membrane potential on reaching threshold
    """

    @staticmethod
    def forward(ctx, data, threshold=1, window=0.5):
        ctx.save_for_backward(data.clone())
        ctx.threshold = threshold
        ctx.window = window
        return ((data > 0) * torch.floor(data / threshold)).float()

    @staticmethod
    def backward(ctx, grad_output):
        (membranePotential,) = ctx.saved_tensors

        vmem_shifted = membranePotential - ctx.threshold / 2
        vmem_periodic = vmem_shifted % ctx.threshold
        vmem_below = vmem_shifted * (membranePotential < ctx.threshold)
        vmem_above = vmem_periodic * (membranePotential >= ctx.threshold)
        vmem_new = vmem_above + vmem_below
        spikePdf = (
            torch.exp(-torch.abs(vmem_new - ctx.threshold / 2) / ctx.window)
            / ctx.threshold
        )

        return grad_output * spikePdf, None, None


class LIFBaseTorch(TorchModule):
    """
    A leaky integrate-and-fire spiking neuron model

    This module implements the dynamics:

    .. math ::

        \\tau_{syn} \\dot{I}_{syn} + I_{syn} = 0

        I_{syn} += S_{in}(t)

        \\tau_{syn} \\dot{V}_{mem} + V_{mem} = I_{syn} + b + \\sigma\\zeta(t)

    where :math:`S_{in}(t)` is a vector containing ``1`` for each input channel that emits a spike at time :math:`t`; :math:`b` is a :math:`N` vector of bias currents for each neuron; :math:`\\sigma\\zeta(t)` is a white-noise process with standard deviation :math:`\\sigma` injected independently onto each neuron's membrane; and :math:`\\tau_{mem}` and :math:`\\tau_{syn}` are the membrane and synaptic time constants, respectively.

    :On spiking:

    When the membrane potential for neuron :math:`j`, :math:`V_{mem, j}` exceeds the threshold voltage :math:`V_{thr} = 0`, then the neuron emits a spike.

    .. math ::

        V_{mem, j} > V_{thr} \\rightarrow S_{rec,j} = 1

        I_{syn} = I_{syn} + S_{rec} \\cdot w_{rec}

        V_{mem, j} = V_{mem, j} - 1

    Neurons therefore share a common resting potential of ``0``, a firing threshold of ``0``, and a subtractive reset of ``-1``. Neurons each have an optional bias current `.bias` (default: ``0.``).

    :Surrogate signals:

    To facilitate gradient-based training, a surrogate :math:`U(t)` is generated from the membrane potentials of each neuron.

    .. math ::

        U_j = \\textrm{tanh}(V_j + 1) / 2 + .5
    """

    def __init__(
        self,
        shape: tuple,
        tau_mem: [FloatVector, P_float] = 0.02,
        tau_syn: [FloatVector, P_float] = 0.01,
        has_bias: P_bool = True,
        bias: FloatVector = 0.0,
        threshold: FloatVector = 1.0,
        has_rec: P_bool = False,
        w_rec: torch.Tensor = None,
        noise_std: P_float = 0.0,
        spike_generation_fn: torch.autograd.Function = StepPWL,
        learning_window: P_float = 0.5,
        weight_init_func: Optional[Callable[[Tuple], torch.tensor]] = None,
        dt: P_float = 1e-3,
        device: P_str = None,
        *args,
        **kwargs,
    ):
        """
        Instantiate an LIF module

        Args:
            shape (tuple): Either a single dimension ``(Nout,)``, which defines a feed-forward layer of LIF modules with equal amounts of synapses and neurons, or two dimensions ``(Nin, Nout)``, which defines a layer of ``Nin`` synapses and ``Nout`` LIF neurons.
            tau_mem (Optional[FloatVector]): An optional array with concrete initialisation data for the membrane time constants. If not provided, 20ms will be used by default.
            tau_syn (Optional[FloatVector]): An optional array with concrete initialisation data for the synaptic time constants. If not provided, 10ms will be used by default.
            has_bias (bool): When ``True`` the module provides a trainable bias. Default: ``True``
            bias (Optional[FloatVector]): An optional array with concrete initialisation data for the neuron bias currents. If not provided, ``0.0`` will be used by default.
            threshold (FloatVector): An optional array specifying the firing threshold of each neuron. If not provided, ``1.`` will be used by default.
            has_rec (bool): When ``True`` the module provides a trainable recurrent weight matrix. Default ``False``, module is feed-forward.
            w_rec (torch.Tensor): If the module is initialised in recurrent mode, you can provide a concrete initialisation for the recurrent weights, which must be a matrix with shape ``(Nout, Nin)``. If the model is not initialised in recurrent mode, then you may not provide ``w_rec``.
            noise_std (float): The std. dev. of the noise added to membrane state variables at each time-step. Default: ``0.0``
            spike_generation_fn (torch.autograd.Function): Function to call for spike production. Usually simple threshold crossing. Implements the suroogate gradient function in the backward call. (e.g. StepPWL or PeriodicExponential). Default: ``StepPWL``
            learning_window (float): Cutoff value for the surrogate gradient.
            weight_init_func (Optional[Callable[[Tuple], torch.tensor]): The initialisation function to use when generating weights. Default: ``None`` (Kaiming initialisation)
            dt (float): The time step for the forward-Euler ODE solver. Default: 1ms
            device: Defines the device on which the model will be processed.
        """
        # - Check shape argument
        if np.size(shape) == 1:
            shape = (np.array(shape).item(), np.array(shape).item())

        if np.size(shape) > 2:
            raise ValueError(
                "`shape` must be a one- or two-element tuple `(Nin, Nout)`."
            )

        # - Initialise superclass
        super().__init__(
            shape=shape,
            spiking_input=True,
            spiking_output=True,
            *args,
            **kwargs,
        )

        self.n_synapses: P_int = rp.SimulationParameter(shape[0] // shape[1])
        self.n_neurons: P_int = rp.SimulationParameter(shape[1])

        # - Default tensor construction parameters
        factory_kwargs = {"device": device}

        self.dt: P_float = rp.SimulationParameter(dt)
        """ (float) Euler simulator time-step in seconds"""

        # - Initialise recurrent weights
        if weight_init_func is None:
            weight_init_func = lambda s: init.kaiming_uniform_(
                torch.empty(s, **factory_kwargs)
            )

        w_rec_shape = (self.size_out, self.size_in)
        if has_rec:
            self.w_rec: P_tensor = rp.Parameter(
                w_rec,
                shape=w_rec_shape,
                init_func=weight_init_func,
                family="weights",
            )
            """ (Tensor) Recurrent weights `(Nout, Nin)` """
        else:
            if w_rec is not None:
                raise ValueError("`w_rec` may not be provided if `has_rec` is `False`")

            """ (Tensor) Recurrent weights `(Nout, Nin)` """

        self.noise_std: P_float = rp.SimulationParameter(noise_std)
        """ (float) Noise std.dev. injected onto the membrane of each neuron during evolution """

        if isinstance(tau_mem, float):
            self.tau_mem: P_tensor = rp.SimulationParameter(
                (torch.ones(self.n_neurons) * tau_mem).to(device), "taus"
            )
            """ (Tensor) Membrane time constants `(Nout,)` """
        else:
            if not tau_mem.shape == (self.n_neurons,):
                raise ValueError(
                    "tau_mem must be in shape (n_neurons) or a single float"
                )

            self.tau_mem: P_tensor = rp.SimulationParameter(
                torch.Tensor(tau_mem).to(device), "taus"
            )
        """ (Tensor) Membrane time constants `(Nout,)` """

        if isinstance(tau_syn, float):
            self.tau_syn: P_tensor = rp.SimulationParameter(
                (torch.ones(self.n_neurons, self.n_synapses) * tau_syn).to(device), "taus"
            )
            """ (Tensor) Synaptic time constants `(Nout,)` """
        else:
<<<<<<< HEAD
            if not tau_syn.shape == (self.n_synapses, self.n_neurons):
                raise ValueError(
                    "tau_syn must be in shape (n_synapses, n_neurons) or a single float"
                )
=======
            if not tau_syn.shape == (self.n_neurons, self.n_synapses):
                raise ValueError("tau_syn must be in shape (n_neurons, n_synapses) or a single float")
>>>>>>> 944a003a

            self.tau_syn: P_tensor = rp.SimulationParameter(
                torch.Tensor(tau_syn).to(device), "taus"
            )
        """ (Tensor) Synaptic time constants `(Nout,)` """

        if has_bias:
            if np.size(bias) == 1:
                bias = torch.ones(self.size_out, **factory_kwargs) * bias

            self.bias: P_tensor = rp.Parameter(
                bias, shape=(self.size_out,), family="bias"
            )
            """ (Tensor) Neuron biases `(Nout,)` """
        else:
            self.bias: float = 0.0
            """ (Tensor) Neuron biases `(Nout,)` """

        if np.size(threshold) == 1:
            threshold = torch.ones(self.size_out, **factory_kwargs) * threshold

        self.threshold: P_tensor = rp.SimulationParameter(threshold)
        """ (Tensor) Firing threshold for each neuron `(Nout,)` """

        self.learning_window: P_tensor = rp.SimulationParameter(
            torch.Tensor([learning_window]).to(device)
        )
        """ (float) Learning window cutoff for surrogate gradient function """

        self.vmem: P_tensor = rp.State(torch.zeros(self.n_neurons).to(device))
        """ (Tensor) Membrane potentials `(Nout,)` """

        self.isyn: P_tensor = rp.State(
            torch.zeros((self.n_neurons, self.n_synapses)).to(device)
        )
        """ (Tensor) Synaptic currents `(Nin,)` """

        self.spikes: P_tensor = rp.State(torch.zeros((self.n_neurons)).to(device))
        """ (Tensor) Spikes `(Nin,)` """

        self.spike_generation_fn = rp.SimulationParameter(spike_generation_fn().apply)
        """ (Callable) Spike generation function with surrograte gradient """

        # placeholders for recordings
        self._record_Vmem = None
        self._record_Isyn = None
        self._record_spikes = None

        self._record_dict = {}
        self._record = False

    def evolve(
        self, input_data: torch.Tensor, record: bool = False
    ) -> Tuple[Any, Any, Any]:

        self._record = record

        # - Evolve with superclass evolution
        output_data, _, _ = super().evolve(input_data, record)

        states = {
            "Isyn": self.isyn,
            "Vmem": self.vmem,
        }

        # - Build state record
        record_dict = (
            {
                "Vmem": self._record_Vmem,
                "Isyn": self._record_Isyn,
                "spikes": self._record_spikes,
            }
            if record
            else {}
        )

        return output_data, states, record_dict

    def as_graph(self) -> GraphModuleBase:
        # - Generate a GraphModule for the neurons
        neurons = LIFNeuronWithSynsRealValue._factory(
            self.size_in,
            self.size_out,
            f"{type(self).__name__}_{self.name}_{id(self)}",
            self.tau_mem,
            self.tau_syn,
            self.threshold,
            self.bias,
            self.dt,
        )

        # - Include recurrent weights if present
        if len(self.attributes_named("w_rec")) > 0:
            # - Weights are connected over the existing input and output nodes
            w_rec_graph = LinearWeights(
                neurons.output_nodes,
                neurons.input_nodes,
                f"{type(self).__name__}_recurrent_{self.name}_{id(self)}",
                self.w_rec.detach().numpy(),
            )

        # - Return a graph containing neurons and optional weights
        return as_GraphHolder(neurons)

    @property
    def alpha(self):
        return torch.exp(-self.dt / self.tau_mem).to(self.tau_mem.device)

    @alpha.setter
    def alpha(self, val):
        self.tau_mem = (-self.dt / torch.log(val)).to(self.tau_mem.device)

    @property
    def beta(self):
        return torch.exp(-self.dt / self.tau_syn).to(self.tau_syn.device)

    @beta.setter
    def beta(self, val):
        self.tau_syn = (-self.dt / torch.log(val)).to(self.tau_syn.device)


class LIFTorch(LIFBaseTorch):

    def forward(self, data: torch.Tensor) -> torch.Tensor:
        """
        Forward method for processing data through this layer
        Adds synaptic inputs to the synaptic states and mimics the Leaky Integrate and Fire dynamics

        ----------
        data: Tensor
            Data takes the shape of (batch, time_steps, n_synapses)

        Returns
        -------
        out: Tensor
            Out of spikes with the shape (batch, time_steps, n_neurons)

        """
        (n_batches, time_steps, n_connections) = data.shape
        if n_connections != self.size_in:
            raise ValueError(
                "Input has wrong neuron dimension. It is {}, must be {}".format(
                    self.size_in, self.size_out
                )
            )

        data = data.reshape(n_batches, time_steps, self.n_neurons, self.n_synapses)

        # - Replicate states out by batches
        vmem = torch.ones(n_batches, self.n_neurons).to(data.device) * self.vmem
        isyn = (
            torch.ones(n_batches, self.n_neurons, self.n_synapses).to(data.device)
            * self.isyn
        )
        bias = torch.ones(n_batches, self.n_neurons).to(data.device) * self.bias
        spikes = torch.zeros(n_batches, self.n_neurons).to(data.device) * self.spikes

        # - Set up state record and output
        if self._record:
            self._record_Vmem = torch.zeros(n_batches, time_steps, self.n_neurons)
            self._record_Isyn = torch.zeros(
                n_batches, time_steps, self.n_neurons, self.n_synapses
            )

        self._record_spikes = torch.zeros(
            n_batches, time_steps, self.n_neurons, device=data.device
        )

        # - Calculate and cache updated values for decay factors
        alpha = self.alpha
        beta = self.beta

        # - Loop over time
        for t in range(time_steps):

            # Integrate input
            isyn = isyn + data[:, t]

            # - Apply spikes over the recurrent weights
            if hasattr(self, "w_rec"):
                rec_inp = F.linear(spikes, self.w_rec.T).reshape(
                    n_batches, self.n_neurons, self.n_synapses
                )
                isyn = isyn + rec_inp

            # Decay
            vmem = alpha * vmem
            isyn = beta * isyn

            if self.noise_std > 0:
                vmem = (
                    vmem
                    + isyn.sum(2)
                    + bias
                    + torch.randn(vmem.shape, device=vmem.device) * self.noise_std
                )
            else:
                vmem = vmem + isyn.sum(2) + bias

            spikes = self.spike_generation_fn(
                vmem, self.threshold, self.learning_window
            )

            vmem = vmem - spikes * self.threshold

            if self._record:
                # recording
                self._record_Vmem[:, t] = vmem.detach()
                self._record_Isyn[:, t] = isyn.detach()

            self._record_spikes[:, t] = spikes

        self.vmem = vmem[0].detach()
        self.isyn = isyn[0].detach()
        self.spikes = spikes[0].detach()

        return self._record_spikes
<<<<<<< HEAD
=======

    def as_graph(self) -> GraphModuleBase:
        # - Generate a GraphModule for the neurons
        neurons = LIFNeuronWithSynsRealValue._factory(
            self.size_in,
            self.size_out,
            f"{type(self).__name__}_{self.name}_{id(self)}",
            self,
            self.tau_mem.cpu(),
            self.tau_syn.cpu(),
            self.threshold.cpu(),
            self.bias,
            self.dt,
        )

        # - Include recurrent weights if present
        if len(self.attributes_named("w_rec")) > 0:
            # - Weights are connected over the existing input and output nodes
            w_rec_graph = LinearWeights(
                neurons.output_nodes,
                neurons.input_nodes,
                f"{type(self).__name__}_recurrent_{self.name}_{id(self)}",
                self,
                self.w_rec.detach().numpy(),
            )

        # - Return a graph containing neurons and optional weights
        return as_GraphHolder(neurons)

    @property
    def alpha(self):
        return torch.exp(-self.dt / self.tau_mem).to(self.tau_mem.device)

    @alpha.setter
    def alpha(self, val):
        self.tau_mem = (-self.dt / torch.log(val)).to(self.tau_mem.device)

    @property
    def beta(self):
        return torch.exp(-self.dt / self.tau_syn).to(self.tau_syn.device)

    @beta.setter
    def beta(self, val):
        self.tau_syn = (-self.dt / torch.log(val)).to(self.tau_syn.device)
>>>>>>> 944a003a
<|MERGE_RESOLUTION|>--- conflicted
+++ resolved
@@ -153,8 +153,8 @@
             has_rec (bool): When ``True`` the module provides a trainable recurrent weight matrix. Default ``False``, module is feed-forward.
             w_rec (torch.Tensor): If the module is initialised in recurrent mode, you can provide a concrete initialisation for the recurrent weights, which must be a matrix with shape ``(Nout, Nin)``. If the model is not initialised in recurrent mode, then you may not provide ``w_rec``.
             noise_std (float): The std. dev. of the noise added to membrane state variables at each time-step. Default: ``0.0``
-            spike_generation_fn (torch.autograd.Function): Function to call for spike production. Usually simple threshold crossing. Implements the suroogate gradient function in the backward call. (e.g. StepPWL or PeriodicExponential). Default: ``StepPWL``
-            learning_window (float): Cutoff value for the surrogate gradient.
+            spike_generation_fn (Callable): Function to call for spike production. Usually simple threshold crossing. Implements the surrogate gradient function in the backward call. (StepPWL or PeriodicExponential).
+            learning_window (float): Cutoff value for the surrogate gradient. 
             weight_init_func (Optional[Callable[[Tuple], torch.tensor]): The initialisation function to use when generating weights. Default: ``None`` (Kaiming initialisation)
             dt (float): The time step for the forward-Euler ODE solver. Default: 1ms
             device: Defines the device on which the model will be processed.
@@ -232,15 +232,8 @@
             )
             """ (Tensor) Synaptic time constants `(Nout,)` """
         else:
-<<<<<<< HEAD
-            if not tau_syn.shape == (self.n_synapses, self.n_neurons):
-                raise ValueError(
-                    "tau_syn must be in shape (n_synapses, n_neurons) or a single float"
-                )
-=======
             if not tau_syn.shape == (self.n_neurons, self.n_synapses):
                 raise ValueError("tau_syn must be in shape (n_neurons, n_synapses) or a single float")
->>>>>>> 944a003a
 
             self.tau_syn: P_tensor = rp.SimulationParameter(
                 torch.Tensor(tau_syn).to(device), "taus"
@@ -458,50 +451,3 @@
         self.spikes = spikes[0].detach()
 
         return self._record_spikes
-<<<<<<< HEAD
-=======
-
-    def as_graph(self) -> GraphModuleBase:
-        # - Generate a GraphModule for the neurons
-        neurons = LIFNeuronWithSynsRealValue._factory(
-            self.size_in,
-            self.size_out,
-            f"{type(self).__name__}_{self.name}_{id(self)}",
-            self,
-            self.tau_mem.cpu(),
-            self.tau_syn.cpu(),
-            self.threshold.cpu(),
-            self.bias,
-            self.dt,
-        )
-
-        # - Include recurrent weights if present
-        if len(self.attributes_named("w_rec")) > 0:
-            # - Weights are connected over the existing input and output nodes
-            w_rec_graph = LinearWeights(
-                neurons.output_nodes,
-                neurons.input_nodes,
-                f"{type(self).__name__}_recurrent_{self.name}_{id(self)}",
-                self,
-                self.w_rec.detach().numpy(),
-            )
-
-        # - Return a graph containing neurons and optional weights
-        return as_GraphHolder(neurons)
-
-    @property
-    def alpha(self):
-        return torch.exp(-self.dt / self.tau_mem).to(self.tau_mem.device)
-
-    @alpha.setter
-    def alpha(self, val):
-        self.tau_mem = (-self.dt / torch.log(val)).to(self.tau_mem.device)
-
-    @property
-    def beta(self):
-        return torch.exp(-self.dt / self.tau_syn).to(self.tau_syn.device)
-
-    @beta.setter
-    def beta(self, val):
-        self.tau_syn = (-self.dt / torch.log(val)).to(self.tau_syn.device)
->>>>>>> 944a003a
