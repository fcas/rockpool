--- conflicted
+++ resolved
@@ -515,34 +515,15 @@
         """
         Overridden __setattr__ to manage access to decay parameters
         """
-<<<<<<< HEAD
-        return torch.exp(-self.dt / self.tau_syn).to(self.tau_syn.device)
-
-    @property
-    def get_all_params(self):
-=======
         if hasattr(self, '_dummy_params') and key in self._dummy_params:
             self._set_leak_param(key, value)
         return super().__setattr__(key, value)
->>>>>>> 4216b39b
 
     def _set_leak_param(self, name, value):
         """
         Set the value of a named decay parameter, depending on leak mode
         """
         if self.leak_mode == "taus":
-<<<<<<< HEAD
-            tau_mem, tau_syn = self._tau_mem, self._tau_syn
-            alpha, beta = torch.exp(-self.dt / self._tau_mem).to(
-                self._tau_mem.device
-            ), torch.exp(-self.dt / self._tau_syn).to(self._tau_syn.device)
-            dash_mem = -torch.log2(
-                1 - torch.exp(-self.dt / self._tau_mem).to(self._tau_mem.device)
-            )
-            dash_syn = -torch.log2(
-                1 - torch.exp(-self.dt / self._tau_syn).to(self._tau_syn.device)
-            )
-=======
             # - Compute tau from `name`
             if name == 'alpha':
                 return setattr(self, 'tau_mem', tau_to_decay(self.dt, value)[0])
@@ -552,7 +533,6 @@
                 return setattr(self, 'tau_mem', tau_to_bitshift(self.dt, value)[0])
             elif name == 'dash_syn':
                 return setattr(self, 'tau_syn', tau_to_bitshift(self.dt, value)[0])
->>>>>>> 4216b39b
 
         elif self.leak_mode == "decays":
             if name == 'tau_mem':
@@ -574,65 +554,6 @@
             elif name == 'beta':
                 return setattr(self, 'dash_syn', decay_to_bitshift(value)[0])
 
-<<<<<<< HEAD
-            tau_mem, tau_syn = -(self.dt / torch.log(self._alpha)), -(
-                self.dt / torch.log(self._beta)
-            )
-            alpha, beta = self._alpha, self._beta
-            dash_mem, dash_syn = -torch.log2(1 - self._alpha), -torch.log2(
-                1 - self._beta
-            )
-
-        elif self.leak_mode == "bitshifts":
-            tau_mem, tau_syn = -self.dt / torch.log(
-                1 - 1 / (2**self._dash_mem)
-            ), -self.dt / torch.log(1 - 1 / (2**self._dash_syn))
-            alpha, beta = 1 - 1 / (2**self._dash_mem), 1 - 1 / (2**self._dash_syn)
-            dash_mem, dash_syn = self._dash_mem, self._dash_syn
-
-        return tau_mem, tau_syn, alpha, beta, dash_mem, dash_syn
-
-    @property
-    def tau_mem(self) -> torch.Tensor:
-        tau_mem, *_ = self.get_all_params
-        return tau_mem
-
-    @property
-    def tau_syn(self) -> torch.Tensor:
-        _, tau_syn, *_ = self.get_all_params
-        return tau_syn
-
-    @property
-    def alpha(self) -> torch.Tensor:
-        _, _, alpha, *_ = self.get_all_params
-        return alpha
-
-    @property
-    def beta(self) -> torch.Tensor:
-        _, _, _, beta, *_ = self.get_all_params
-        return beta
-
-    @property
-    def dash_mem(self) -> torch.Tensor:
-        *_, dash_mem, _ = self.get_all_params
-        return dash_mem
-
-    @property
-    def dash_syn(self) -> torch.Tensor:
-        *_, dash_syn = self.get_all_params
-        return dash_syn
-
-    @property
-    def beta(self) -> torch.Tensor:
-        _, _, _, beta, *_ = self.get_all_params
-        return beta
-
-    # @property
-    # def beta(self) -> torch.Tensor:
-    #     alpha, *_ = self._get_all_TCs()
-    #     self._set_all_TCs(beta = new_value)
-=======
->>>>>>> 4216b39b
 
 
 class LIFTorch(LIFBaseTorch):
