--- conflicted
+++ resolved
@@ -251,20 +251,11 @@
         old_class_name = obj.__class__.__name__
 
         class TorchModulePatch(obj.__class__, TorchModule):
-<<<<<<< HEAD
-                       
-=======
->>>>>>> 8f22f647
             def __call__(self, *args, **kwargs):
                 if retain_torch_api:
                     return orig_call(*args, **kwargs)
                 else:
                     return super().__call__(*args, **kwargs)
-<<<<<<< HEAD
-            
-=======
-
->>>>>>> 8f22f647
             def parameters(self, *args, **kwargs):
                 if retain_torch_api:
                     return orig_parameters(*args, **kwargs)
