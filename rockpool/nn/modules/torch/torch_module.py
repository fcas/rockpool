--- conflicted
+++ resolved
@@ -3,11 +3,7 @@
 """
 from importlib import util
 
-<<<<<<< HEAD
-if (util.find_spec("torch") is None):
-=======
 if util.find_spec("torch") is None:
->>>>>>> fa7af87a
     raise ModuleNotFoundError(
         "'Torch' backend not found. Modules that rely on Torch will not be available."
     )
