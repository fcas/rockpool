"""
Implements the WaveSense architecture from Weidel et al 2021 [1]
[1] 
"""

from rockpool.nn.modules.torch import TorchModule, LinearTorch, LIFTorch, ExpSynTorch
from rockpool.parameters import Parameter, State, SimulationParameter
from rockpool.nn.modules.torch.lif_torch import StepPWL, PeriodicExponential

import torch

from typing import List

__all__ = ["WaveBlock", "WaveSenseNet"]


class WaveSenseBlock(TorchModule):
    """
    Implements a single WaveSenseBlock
                          ▲
           To next block  │       ┌─────────────────┐
       ┌──────────────────┼───────┤ WaveSenseBlock  ├───┐
       │                  │       └─────────────────┘   │
       │ Residual path   .─.                            │
       │    ─ ─ ─ ─ ─ ─▶( + )                           │
       │    │            `─'                            │
       │                  ▲                             │
       │    │             │                             │
       │               .─────.                          │
       │    │         ( Spike )                         │
       │               `─────'                          │
       │    │             ▲                             │
       │                  │                             │
       │    │       ┌──────────┐                        │
       │            │  Linear  │                        │
       │    │       └──────────┘         Skip path      │    Skip
       │                  ▲       ┌──────┐    .─────.   │ connections
       │    │             ├──────▶│Linear│──▶( Spike )──┼──────────▶
       │                  │       └──────┘    `─────'   │
       │    │          .─────.                          │
       │              ( Spike )                         │
       │    │          `─────'                          │
       │                 ╲┃╱                            │
       │    │             ┃ Dilation                    │
       │            ┌──────────┐                        │
       │    │       │  Linear  │                        │
       │            └──────────┘                        │
       │    │             ▲                             │
       │     ─ ─ ─ ─ ─ ─ ─│                             │
       └──────────────────┼─────────────────────────────┘
                          │ From previous block
                          │
    """

    def __init__(
        self,
        Nchannels: int = 16,
        Nskip: int = 32,
        dilation: int = None,
        kernel_size: int = 2,
        has_bias: bool = False,
        tau_mem: float = 10e-3,
        base_tau_syn: float = 10e-3,
        threshold: float = 0.0,
        neuron_model = LIFTorch,
        dt: float = 1e-3,
        device: str = 'cuda',
        *args,
        **kwargs,
    ):
        """
        Implementation of the WaveBlock as used in the WaveSense model. It received (Nchannels) input channels and outputs (Nchannels, Nskip) channels.

        Args:
            :param int Nchannels:           Dimensionality of the residual connection
            :param int Nskip:               Dimensionality of the skip connection
            :param int dilation:            Determins the synaptic time constant of the dilation layer $dilation * base_tau_syn$ 
            :param int kernel_size:         Number of synapses the time dilation layer in the WaveBlock
            :param bool has_bias:           If the network can use biases to train
            :param float tau_mem:           Membrane potential time constant of all neurons in WaveSense
            :param float base_tau_syn:      Base synaptic time constant. Each synapse has this time constant, except the second synapse in the dilation layer which caclulates the time constant as $dilations * base_tau_syn$
            :param float threshold:         Threshold of all neurons in WaveSense
            :param NeuronType neuron_model: Neuronmodel to use. Either LIFTorch as standard LIF implementation, LIFBitshiftTorch for hardware compatibility or LIFSlayer for speedup
            :param float dt:                Temporal resolution of the simulation
            :param str device:              Torch device, cuda or cpu
            *args:
            **kwargs:
        """
        # - Determine module shape
        shape = (Nchannels, Nchannels)

        # - Initialise superclass
        super().__init__(
            shape=(Nchannels, Nchannels),
            spiking_input=True,
            spiking_output=True,
            *args,
            **kwargs,
        )

        # - Add parameters
        self.neuron_model = neuron_model

        # - Dilation layers
        tau_syn = (
            torch.arange(0, dilation * kernel_size, dilation) * base_tau_syn
        )
        tau_syn = torch.clamp(tau_syn, base_tau_syn, tau_syn.max()).repeat(Nchannels, 1).T


        self.lin1 = LinearTorch(shape=(Nchannels, Nchannels * kernel_size), 
                                has_bias=False, 
                                device=device)

        self.spk1 = self.neuron_model(
            shape=(Nchannels * kernel_size, Nchannels),
            tau_mem=tau_mem,
            tau_syn=tau_syn,
            has_bias=has_bias,
            threshold=threshold,
            has_rec=False,
            w_rec=None,
            noise_std=0,
            spike_generation_fn=PeriodicExponential,
            learning_window=0.5,
            dt=dt,
            device=device,
        )

        # - Remapping output layers
        self.lin2_res = LinearTorch(shape=(Nchannels, Nchannels), 
                                    has_bias=False, 
                                    device=device)

        self.spk2_res = self.neuron_model(
            shape=(Nchannels, Nchannels),
            tau_mem=tau_mem,
            tau_syn=tau_syn.min().item(),
            has_bias=has_bias,
            threshold=threshold,
            has_rec=False,
            w_rec=None,
            noise_std=0,
            spike_generation_fn=PeriodicExponential,
            learning_window=0.5,

            dt=dt,
            device=device,
        )

        # - Skip output layers
        self.lin2_skip = LinearTorch(shape=(Nchannels, Nskip), 
                                     has_bias=False, 
                                     device=device)

        self.spk2_skip = self.neuron_model(
            shape=(Nskip, Nskip),
            tau_mem=tau_mem,
            tau_syn=tau_syn.min().item(),
            has_bias=has_bias,
            threshold=threshold,
            dt=dt,
            device=device,
        )

        # - Internal record dictionary
        self._record_dict = {}

    def forward(self, data: torch.tensor) -> (torch.tensor, dict, dict):
        # Expecting data to be of the format (batch, time, Nchannels)
        (n_batches, t_sim, Nchannels) = data.shape

        # - Pass through dilated weight layer
        out, _, self._record_dict["lin1"] = self.lin1(data, record=True)

        # - Pass through dilated spiking layer
        hidden, _, self._record_dict["spk1"] = self.spk1(
            out, record=True
        )  # (t_sim, n_batches, Nchannels)

        # - Pass through output linear weights
        out_res, _, self._record_dict["lin2_res"] = self.lin2_res(hidden, record=True)

        # - Pass through output spiking layer
        out_res, _, self._record_dict["spk2_res"] = self.spk2_res(out_res, record=True)

        # - Hidden -> skip outputs
        out_skip, _, self._record_dict["lin2_skip"] = self.lin2_skip(
            hidden, record=True
        )

        # - Pass through skip output spiking layer
        out_skip, _, self._record_dict["spk2_skip"] = self.spk2_skip(
            out_skip, record=True
        )

        # - Combine output and residual connections (pass-through)
        res_out = out_res + data

        return res_out, out_skip

    def evolve(self, input, record: bool = False):
        # - Use super-class evolve
        output, new_state, _ = super().evolve(input, record)

        # - Get state record from property
        record_dict = self._record_dict if record else {}

        return output, new_state, record_dict


class WaveSenseNet(TorchModule):
    """
    Implement a WaveSense network
                                                         Threshold
                                                         on output
                                                .───────.
                                               (Low-pass )────▶
                                                `───────'
                                                    ▲
                                                    │
                                              ┌──────────┐
                                              │  Linear  │
                                              └──────────┘
                                                    ▲
                                                    │
                                                 .─────.
                                                ( Spike )
    ┌──────────────────────┐         Skip        `─────'
    │                      ├┐      outputs          ▲
    │ WaveSenseBlock stack │├┬───┐                  │
    │                      ││├┬──┤      .─.   ┌──────────┐
    └┬─────────────────────┘││├──┴┬───▶( + )─▶│  Linear  │
     └┬─────────────────────┘││───┘     `─'   └──────────┘
      └┬─────────────────────┘│
       └──────────────────────┘
                   ▲
                   │
                .─────.
               ( Spike )
                `─────'
                   ▲
                   │
             ┌──────────┐
             │  Linear  │
             └──────────┘
                   ▲  Spiking
                   │   input
    """

    def __init__(
        self,
        dilations: List,
        n_classes: int = 2,
        n_channels_in: int = 16,
        n_channels_res: int = 16,
        n_channels_skip: int = 32,
        n_hidden: int = 32,
        kernel_size: int = 2,
        has_bias: bool = False,
        smooth_output: bool = True,
        tau_mem: float = 20e-3,
        base_tau_syn: float = 20e-3,
        tau_lp: float = 20e-3,
        threshold: float = 1.0,
        neuron_model = LIFTorch,
        dt: float = 1e-3,
        device: str = 'cuda',
        *args,
        **kwargs,
    ):
        """
        Implementation of the WaveSense network as described in https://arxiv.org/abs/2111.01456.

        Args:
            :param List dilations:          List of dilations which determines the number of WaveBlockes used and the synaptic time constant of the dilation layer $dilations * base_tau_syn$.
            :param int n_classes:           Output dimensionality, usually one per class
            :param int n_channels_in:       Input dimensionality / number of input features
            :param int n_channels_res:      Dimensionality of the residual connection in each WaveBlock
            :param int n_channels_skip:     Dimensionality of the skip connection
            :param int n_hidden:            Number of neurons in the hidden layer of the readout
            :param int kernel_size:         Number of synapses the dilated layer in the WaveBlock
            :param bool has_bias:           If the network can use biases to train
            :param bool smooth_output:      If the output of the network is smoothed with an exponential kernel
            :param float tau_mem:           Membrane potential time constant of all neurons in WaveSense
            :param float base_tau_syn:      Base synaptic time constant. Each synapse has this time constant, except the second synapse in the dilation layer which caclulates the time constant as $dilations * base_tau_syn$
            :param float tau_lp:            Time constant of the smooth output
            :param float threshold:         Threshold of all neurons in WaveSense
            :param NeuronType neuron_model: Neuronmodel to use. Either LIFTorch as standard LIF implementation, LIFBitshiftTorch for hardware compatibility or LIFSlayer for speedup
            :param float dt:                Temporal resolution of the simulation
            :param str device:              Torch device, cuda or cpu
            *args:
            **kwargs:
        """
        # - Determine network shape and initialise
        shape = (n_channels_in, n_classes)
        super().__init__(
            shape=shape, spiking_input=True, spiking_output=True, *args, **kwargs
        )

        self.neuron_model = neuron_model

        # - Input mapping layers
        self.lin1 = LinearTorch(shape=(n_channels_in, n_channels_res), 
                                has_bias=False, 
                                device=device)

        self.spk1 = self.neuron_model(
            shape=(n_channels_res, n_channels_res),
            tau_mem=tau_mem,
            tau_syn=base_tau_syn,
            has_bias=has_bias,
            threshold=threshold,
            has_rec=False,
            w_rec=None,
            noise_std=0,
            spike_generation_fn=PeriodicExponential,
            learning_window=0.5,

            dt=dt,
            device=device,
        )

        # - WaveBlock layers
        self._num_dilations = len(dilations)
        for i, dilation in enumerate(dilations):
            wave = WaveSenseBlock(
                n_channels_res,
                n_channels_skip,
                dilation=dilation,
                kernel_size=kernel_size,
                has_bias=has_bias,
                tau_mem=tau_mem,
                base_tau_syn=base_tau_syn,
                threshold=threshold,
                dt=dt,
                device=device,
            )
            self.__setattr__(f"wave{i}", wave)

        # Dense readout layers
        self.hidden = LinearTorch(shape=(n_channels_skip, n_hidden), 
                                 has_bias=False, 
                                 device=device)

        self.spk2 = self.neuron_model(
            shape=(n_hidden, n_hidden),
            tau_mem=tau_mem,
            tau_syn=base_tau_syn,
            has_bias=has_bias,
            threshold=threshold,
            has_rec=False,
            w_rec=None,
            noise_std=0,
            spike_generation_fn=PeriodicExponential,
            learning_window=0.5,
            dt=dt,
            device=device,
        )

        self.readout = LinearTorch(shape=(n_hidden, n_classes), 
                                   has_bias=False, 
                                   device=device)

        # Smoothing output
        self.smooth_output = SimulationParameter(smooth_output)
        """ bool: Perform low-pass filtering of the readout """

        if smooth_output:
            self.lp = ExpSynTorch(n_classes, tau_syn=tau_lp, dt=dt, device=device)

        # - Record dt
        self.dt = SimulationParameter(dt)
        """ float: Time-step in seconds """

        # Dictionary for recording state
        self._record_dict = {}

    def forward(self, data: torch.Tensor):
        # Expected data shape
        (n_batches, t_sim, n_channels_in) = data.shape

        # - Input mapping layers
        out, _, self._record_dict["lin1"] = self.lin1(data, record=True)

        # Pass through spiking layer
        out, _, self._record_dict["spk1"] = self.spk1(
            out, record=True
        )  # (t_sim, n_batches, Nchannels)

        # Pass through each wave block in turn
        skip = 0
        for wave_index in range(self._num_dilations):
            wave_block = self.modules()[f"wave{wave_index}"]
            (out, skip_new), _, self._record_dict[f"wave{wave_index}"] = wave_block(
                out, record=True
            )
            skip = skip_new + skip

        # Dense layers
        out, _, self._record_dict["hidden"] = self.hidden(skip, record=True)
        out, _, self._record_dict["spk2"] = self.spk2(out, record=True)

        # Final readout layer
        out, _, self._record_dict["readout"] = self.readout(out, record=True)

        # Smooth the output if requested
        if self.smooth_output:
            out, _, self._record_dict["lp"] = self.lp(out, record=True)

        return out

    def evolve(self, input_data, record: bool = False):
        output, new_state, _ = super().evolve(input_data, record=record)

        record_dict = self._record_dict if record else {}
<<<<<<< HEAD
        return output, new_state, record_dict
=======
        return output, new_state, record_dict



import torch.nn as nn
from torch.nn.functional import pad

# Define model
class WaveBlock(nn.Module):
    def __init__(self, 
                 n_channels_res, 
                 n_channels_skip, 
                 kernel_size, 
                 dilation, 
                 bias=False):
        super().__init__()

        self.dilation = dilation

        # Dilation layer
        self.conv1_tanh = nn.Conv1d(
            n_channels_res,
            n_channels_res,
            kernel_size=kernel_size,
            stride=1,
            padding=0,
            dilation=dilation,
            bias=bias,
        )
        self.tanh1 = nn.Tanh()
        
        self.conv1_sig = nn.Conv1d(
            n_channels_res,
            n_channels_res,
            kernel_size=kernel_size,
            stride=1,
            padding=0,
            dilation=dilation,
            bias=bias,
        )
        self.sig1 = nn.Sigmoid()

        # 1x1 projection layer
        self.conv2 = nn.Conv1d(
            n_channels_res, 
            n_channels_res, 
            kernel_size=1, 
            stride=1, 
            padding=0, 
            dilation=1, 
            bias=bias,
        )
        self.relu2 = nn.ReLU()

        self.conv_skip = nn.Conv1d(
            n_channels_res, 
            n_channels_skip, 
            kernel_size=1, 
            stride=1, 
            padding=0, 
            dilation=1, 
            bias=bias,
        )

        self.relu_skip = nn.ReLU()

    def forward(self, data):

        tanh = self.tanh1(self.conv1_tanh(pad(data, [self.dilation, 0])))
        sig = self.sig1(self.conv1_sig(pad(data, [self.dilation, 0])))
        out1 = tanh * sig 
        out2 = self.conv2(out1)

        skip_out = self.conv_skip(out1)

        res_out = data + out2 
        return res_out, skip_out


class WaveNet(nn.Module):
    def __init__(self, 
                 n_classes=2,
                 n_channels_in = 64,
                 n_channels_res = 16,
                 n_channels_skip = 32,
                 n_hidden = 128,
                 bias=True,
                 dilations = [1, 2, 4, 8, 16, 1, 2 ,4, 8, 16], 
                 kernel_size = 2,
                 ):

        super().__init__()

        self.conv1 = nn.Conv1d(n_channels_in, n_channels_res, kernel_size=1, bias=bias)
        self.relu1 = nn.ReLU()

        self.wavelayers = []
        for i, d in enumerate(dilations):
            self.wavelayers.append(WaveBlock(n_channels_res, 
                                              n_channels_skip, 
                                              kernel_size=kernel_size, 
                                              dilation=d, 
                                              bias=bias))
            self.add_module(f"wave{i}", self.wavelayers[-1])

        # DNN
        self.dense = nn.Conv1d(n_channels_skip, n_hidden, kernel_size=1, bias=bias)
        self.relu_dense = nn.ReLU()

        self.readout = nn.Conv1d(n_hidden, n_classes, kernel_size=1, bias=bias)

        TorchModule.from_torch(self)


    def forward(self, data):

        # move dimensions such that Torch conv layers understand them correctly
        data = data.movedim(1, 2)
        #data = data.transpose(1, 2)


        out = self.relu1(self.conv1(data))

        skip = None 
        for i, layer in enumerate(self.wavelayers):
            if skip is None:
                out, skip = layer(out)
            else:
                out, skip_new = layer(out)
                skip = skip + skip_new

        # Dense readout
        out = self.relu_dense(self.dense(skip))
        out = self.readout(out)

        # revert order of data back to rockpool standard
        out = out.movedim(2, 1)
        #out = out.transpose(2, 1)

        return out


>>>>>>> adcb056d
<|MERGE_RESOLUTION|>--- conflicted
+++ resolved
@@ -414,9 +414,6 @@
         output, new_state, _ = super().evolve(input_data, record=record)
 
         record_dict = self._record_dict if record else {}
-<<<<<<< HEAD
-        return output, new_state, record_dict
-=======
         return output, new_state, record_dict
 
 
@@ -559,4 +556,3 @@
         return out
 
 
->>>>>>> adcb056d
