--- conflicted
+++ resolved
@@ -10,7 +10,7 @@
 
 import torch
 
-from typing import List, Callable, Union
+from typing import List
 
 __all__ = ["WaveBlock", "WaveSenseNet"]
 
@@ -63,7 +63,7 @@
         tau_mem: float = 10e-3,
         base_tau_syn: float = 10e-3,
         threshold: float = 0.0,
-        neuron_model=LIFTorch,
+        neuron_model = LIFTorch,
         dt: float = 1e-3,
         device: str = "cuda",
         *args,
@@ -108,7 +108,7 @@
         # - Dilation layers
         tau_syn = torch.arange(0, dilation * kernel_size, dilation) * base_tau_syn
         tau_syn = (
-            torch.clamp(tau_syn, base_tau_syn, tau_syn.max()).repeat(Nchannels, 1).T
+            torch.clamp(tau_syn, base_tau_syn, tau_syn.max()).repeat(Nchannels, 1)
         )
 
         self.lin1 = LinearTorch(
@@ -182,33 +182,27 @@
 
         # - Pass through dilated weight layer
         out, _, self._record_dict["lin1"] = self.lin1(data, record=True)
-        self._record_dict["lin1_output"] = out
 
         # - Pass through dilated spiking layer
         hidden, _, self._record_dict["spk1"] = self.spk1(
             out, record=True
         )  # (t_sim, n_batches, Nchannels)
-        self._record_dict["spk1_output"] = hidden
 
         # - Pass through output linear weights
         out_res, _, self._record_dict["lin2_res"] = self.lin2_res(hidden, record=True)
-        self._record_dict["lin2_res_output"] = out_res
 
         # - Pass through output spiking layer
         out_res, _, self._record_dict["spk2_res"] = self.spk2_res(out_res, record=True)
-        self._record_dict["spk2_res_output"] = out_res
 
         # - Hidden -> skip outputs
         out_skip, _, self._record_dict["lin2_skip"] = self.lin2_skip(
             hidden, record=True
         )
-        self._record_dict["lin2_skip_output"] = out_skip
 
         # - Pass through skip output spiking layer
         out_skip, _, self._record_dict["spk2_skip"] = self.spk2_skip(
             out_skip, record=True
         )
-        self._record_dict["spk2_skip_output"] = out_skip
 
         # - Combine output and residual connections (pass-through)
         res_out = out_res + data
@@ -308,15 +302,9 @@
         base_tau_syn: float = 20e-3,
         tau_lp: float = 20e-3,
         threshold: float = 1.0,
-<<<<<<< HEAD
         neuron_model: TorchModule = LIFTorch,
         dt: float = 1e-3,
         device: str = None,
-=======
-        neuron_model=LIFTorch,
-        dt: float = 1e-3,
-        device: str = "cuda",
->>>>>>> 6d87bfe4
         *args,
         **kwargs,
     ):
@@ -414,13 +402,6 @@
         self.readout = LinearTorch(
             shape=(n_hidden, n_classes), has_bias=False, device=device
         )
-<<<<<<< HEAD
-=======
-
-        # Smoothing output
-        self.smooth_output = SimulationParameter(smooth_output)
-        """ bool: Perform low-pass filtering of the readout """
->>>>>>> 6d87bfe4
 
         # - low pass filter is not compatible with xylo unless we give tau_syn 0
         # - Smoothing output
@@ -458,13 +439,11 @@
 
         # - Input mapping layers
         out, _, self._record_dict["lin1"] = self.lin1(data, record=True)
-        self._record_dict["lin1_output"] = out.detach()
 
         # Pass through spiking layer
         out, _, self._record_dict["spk1"] = self.spk1(
             out, record=True
         )  # (t_sim, n_batches, Nchannels)
-        self._record_dict["spk1_output"] = out.detach()
 
         # Pass through each wave block in turn
         skip = 0
@@ -477,13 +456,10 @@
 
         # Dense layers
         out, _, self._record_dict["hidden"] = self.hidden(skip, record=True)
-        self._record_dict["hidden_output"] = out.detach()
         out, _, self._record_dict["spk2"] = self.spk2(out, record=True)
-        self._record_dict["spk2_output"] = out.detach()
 
         # Final readout layer
         out, _, self._record_dict["readout"] = self.readout(out, record=True)
-        self._record_dict["readout_output"] = out.detach()
 
         out, _, self._record_dict["spk_out"] = self.spk_out(out, record=True)
 
@@ -499,9 +475,6 @@
 
         record_dict = self._record_dict if record else {}
         return output, new_state, record_dict
-
-    def trainable_parameters(self):
-        return [p for p in list(self.parameters().astorch()) if p.requires_grad]
 
     def as_graph(self):
         # - Convert all modules to graph representation
@@ -549,6 +522,7 @@
             self,
         )
 
+
 import torch.nn as nn
 from torch.nn.functional import pad
 
@@ -610,12 +584,12 @@
 
     def forward(self, data):
 
-        tanh = self.tanh1(self.conv1_tanh(pad(data, [self.dilation, 0])))
-        sig = self.sig1(self.conv1_sig(pad(data, [self.dilation, 0])))
+        tanh, _, _ = self.tanh1(self.conv1_tanh(pad(data, [self.dilation, 0])))
+        sig, _, _ = self.sig1(self.conv1_sig(pad(data, [self.dilation, 0])))
         out1 = tanh * sig
-        out2 = self.conv2(out1)
-
-        skip_out = self.conv_skip(out1)
+        out2, _, _ = self.conv2(out1)
+
+        skip_out, _, _ = self.conv_skip(out1)
 
         res_out = data + out2
         return res_out, skip_out
@@ -664,24 +638,22 @@
 
         # move dimensions such that Torch conv layers understand them correctly
         data = data.movedim(1, 2)
-        # data = data.transpose(1, 2)
-
-        out = self.relu1(self.conv1(data))
+
+        out = self.relu1(self.conv1(data)[0])[0]
 
         skip = None
         for i, layer in enumerate(self.wavelayers):
             if skip is None:
-                out, skip = layer(out)
+                out, skip = layer(out)[0]
             else:
-                out, skip_new = layer(out)
+                out, skip_new = layer(out)[0]
                 skip = skip + skip_new
 
         # Dense readout
-        out = self.relu_dense(self.dense(skip))
-        out = self.readout(out)
+        out = self.relu_dense(self.dense(skip)[0])[0]
+        out = self.readout(out)[0]
 
         # revert order of data back to rockpool standard
         out = out.movedim(2, 1)
-        # out = out.transpose(2, 1)
 
         return out