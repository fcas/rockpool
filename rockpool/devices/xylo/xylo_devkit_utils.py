"""
Utilities for working with the Xylo HDK.

Ideally you should not need to use these utility functions. You should try using :py:class:`.XyloSamna` and :py:class:`.XyloSim` for high-level interfaces to Xylo.

See Also:
    The tutorials in :ref:`/devices/xylo-overview.ipynb` and :ref:`/devices/torch-training-spiking-for-xylo.ipynb`.

"""

# - Check that Samna is installed
from importlib import util

if util.find_spec("samna") is None:
    raise ModuleNotFoundError(
        "'samna' not found. Modules that rely on Samna will not be available."
    )

# - `samna` imports
import samna
from samna.xylo.configuration import XyloConfiguration

# - Other imports
from warnings import warn
import time
import numpy as np
from pathlib import Path
from os import makedirs
import json

# - Typing and useful proxy types
from typing import Any, List, Iterable, Optional, NamedTuple, Union, Tuple

XyloHDK = Any
XyloReadBuffer = samna.BasicSinkNode_xylo_event_output_event
XyloWriteBuffer = samna.BasicSourceNode_xylo_event_input_event
XyloNeuronStateBuffer = samna.xylo.NeuronStateSinkNode


class XyloState(NamedTuple):
    """
    `.NamedTuple` that encapsulates a recorded Xylo HDK state
    """

    Nin: int
    """ int: The number of input-layer neurons """

    Nhidden: int
    """ int: The number of hidden-layer neurons """

    Nout: int
    """ int: The number of output layer neurons """

    V_mem_hid: np.ndarray
    """ np.ndarray: Membrane potential of hidden neurons ``(Nhidden,)``"""

    I_syn_hid: np.ndarray
    """ np.ndarray: Synaptic current 1 of hidden neurons ``(Nhidden,)``"""

    V_mem_out: np.ndarray
    """ np.ndarray: Membrane potential of output neurons ``(Nhidden,)``"""

    I_syn_out: np.ndarray
    """ np.ndarray: Synaptic current of output neurons ``(Nout,)``"""

    I_syn2_hid: np.ndarray
    """ np.ndarray: Synaptic current 2 of hidden neurons ``(Nhidden,)``"""

    Spikes_hid: np.ndarray
    """ np.ndarray: Spikes from hidden layer neurons ``(Nhidden,)``"""

    Spikes_out: np.ndarray
    """ np.ndarray: Spikes from output layer neurons ``(Nout,)``"""


class XyloAllRam(NamedTuple):
    """
    ``NamedTuple`` that encapsulates a recorded Xylo HDK state
    """

    # - state Ram
    Nin: int
    """ int: The number of input-layer neurons """

    Nhidden: int
    """ int: The number of hidden-layer neurons """

    Nout: int
    """ int: The number of output layer neurons """

    V_mem_hid: np.ndarray
    """ np.ndarray: Membrane potential of hidden neurons ``(Nhidden,)``"""

    I_syn_hid: np.ndarray
    """ np.ndarray: Synaptic current 1 of hidden neurons ``(Nhidden,)``"""

    V_mem_out: np.ndarray
    """ np.ndarray: Membrane potential of output neurons ``(Nhidden,)``"""

    I_syn_out: np.ndarray
    """ np.ndarray: Synaptic current of output neurons ``(Nout,)``"""

    I_syn2_hid: np.ndarray
    """ np.ndarray: Synaptic current 2 of hidden neurons ``(Nhidden,)``"""

    Spikes_hid: np.ndarray
    """ np.ndarray: Spikes from hidden layer neurons ``(Nhidden,)``"""

    Spikes_out: np.ndarray
    """ np.ndarray: Spikes from output layer neurons ``(Nout,)``"""

    # - config RAM
    IWTRAM_state: np.ndarray
    """ np.ndarray: Contents of IWTRAM """

    IWT2RAM_state: np.ndarray
    """ np.ndarray: Contents of IWT2RAM """

    NDSRAM_state: np.ndarray
    """ np.ndarray: Contents of NDSRAM """

    RDS2RAM_state: np.ndarray
    """ np.ndarray: Contents of RDS2RAM """

    NDMRAM_state: np.ndarray
    """ np.ndarray: Contents of NMDRAM """

    NTHRAM_state: np.ndarray
    """ np.ndarray: Contents of NTHRAM """

    RCRAM_state: np.ndarray
    """ np.ndarray: Contents of RCRAM """

    RARAM_state: np.ndarray
    """ np.ndarray: Contents of RARAM """

    REFOCRAM_state: np.ndarray
    """ np.ndarray: Contents of REFOCRAM """

    RFORAM_state: np.ndarray
    """ np.ndarray: Contents of RFORAM """

    RWTRAM_state: np.ndarray
    """ np.ndarray: Contents of RWTRAM """

    RWT2RAM_state: np.ndarray
    """ np.ndarray: Contents of RWT2RAM """

    OWTRAM_state: np.ndarray
    """ np.ndarray: Contents of OWTRAM """


def find_xylo_boards() -> List[XyloHDK]:
    """
    Search for and return a list of Xylo HDK hdks

    Iterate over devices and search for Xylo HDK hdks. Return a list of available Xylo hdks, or an empty list if none are found.

    Returns:
        List[XyloDaughterBoard]: A (possibly empty) list of Xylo HDK hdks.
    """
    # - Get a list of devices
    device_list = samna.device.get_all_devices()

    # - Search for a xylo dev kit
    xylo_hdk_list = [
        samna.device.open_device(d)
        for d in device_list
<<<<<<< HEAD
        if d[1].device_type_name == "XyloDevKit"
        or d[1].device_type_name == "XyloTestBoard"
=======
        if d.device_type_name == "XyloDevKit" or d.device_type_name == "XyloTestBoard"
>>>>>>> fb7c3134
    ]

    return xylo_hdk_list


def new_xylo_read_buffer(
    hdk: XyloHDK,
) -> XyloReadBuffer:
    """
    Create and connect a new buffer to read from a Xylo HDK

    Args:
        hdk (XyloDaughterBoard):

    Returns:
        samna.BasicSinkNode_xylo_event_output_event: Output buffer receiving events from Xylo HDK
    """
    # - Register a buffer to read events from Xylo
    buffer = XyloReadBuffer()

    # - Get the device model
    model = hdk.get_model()
    # print("   got model")

    # - Get Xylo output event source node
    source_node = model.get_source_node()
    # print("   got source node")

    # - Add the buffer as a destination for the Xylo output events
    ic = buffer.get_input_channel()  # source_node -> ic -> buffer (filter)
    # print("   got input channel")

    success = source_node.add_destination(ic)
    assert success, "Error connecting the new buffer."

    # - Return the buffer
    return buffer


def new_xylo_write_buffer(hdk: XyloHDK) -> XyloWriteBuffer:
    """
    Create a new buffer for writing events to a Xylo HDK

    Args:
        hdk (XyloDaughterBoard): A Xylo HDK to create a new buffer for

    Returns:
        XyloWriteBuffer: A connected event write buffer
    """
    buffer = XyloWriteBuffer()
    sink = hdk.get_model().get_sink_node()
    buffer.add_destination(sink.get_input_node())
    return buffer


def new_xylo_state_monitor_buffer(
    hdk: XyloHDK,
) -> XyloNeuronStateBuffer:
    """
    Create a new buffer for monitoring neuron and synapse state and connect it

    Args:
        hdk (XyloDaughterBoard): A Xylo HDK to configure

    Returns:
        XyloNeuronStateBuffer: A connected neuron / synapse state monitor buffer
    """
    # - Register a new buffer to receive neuron and synapse state
    buffer = XyloNeuronStateBuffer()

    # - Get the device model
    model = hdk.get_model()

    # - Get Xylo output event source node
    source_node = model.get_source_node()

    # - Add the buffer as a destination for the Xylo output events
    success = source_node.add_destination(buffer.get_input_channel())
    assert success, "Error connecting the new buffer."

    # - Return the buffer
    return buffer


def blocking_read(
    read_buffer: XyloReadBuffer,
    target_timestamp: Optional[int] = None,
    count: Optional[int] = None,
    timeout: Optional[float] = None,
) -> (List, bool):
    """
    Perform a blocking read on a buffer, optionally waiting for a certain count, a target timestamp, or imposing a timeout

    You should not provide `count` and `target_timestamp` together.

    Args:
        read_buffer (XyloReadBuffer): A buffer to read from
        target_timestamp (Optional[int]): The desired final timestamp. Read until this timestamp is returned in an event. Default: ``None``, don't wait until a particular timestamp is read.
        count (Optional[int]): The count of required events. Default: ``None``, just wait for any data.
        timeout (Optional[float]): The time in seconds to wait for a result. Default: ``None``, no timeout: block until a read is made.

    Returns:
        (List, bool): `event_list`, `is_timeout`
        `event_list` is a list of events read from the HDK. `is_timeout` is a boolean flag indicating that the read resulted in a timeout
    """
    all_events = []

    # - Read at least a certain number of events
    continue_read = True
    is_timeout = False
    start_time = time.time()
    while continue_read:
        # - Perform a read and save events
        events = read_buffer.get_events()
        all_events.extend(events)

        # - Check if we reached the desired timestamp
        if target_timestamp:
            timestamps = [
                e.timestamp
                for e in events
                if hasattr(e, "timestamp") and e.timestamp is not None
            ]

            if timestamps:
                reached_timestamp = timestamps[-1] >= target_timestamp
                continue_read &= ~reached_timestamp

        # - Check timeout
        if timeout:
            is_timeout = (time.time() - start_time) > timeout
            continue_read &= not is_timeout

        # - Check number of events read
        if count:
            continue_read &= len(all_events) < count

        # - Continue reading if no events have been read
        if not target_timestamp and not count:
            continue_read &= len(all_events) == 0

    # - Perform one final read for good measure
    all_events.extend(read_buffer.get_events())

    # - Return read events
    return all_events, is_timeout


def initialise_xylo_hdk(write_buffer: XyloWriteBuffer) -> None:
    """
    Initialise the Xylo HDK

    Args:
        write_buffer (XyloWriteBuffer): A write buffer connected to a Xylo HDK to initialise
    """
    # - Always need to advance one time-step to initialise
    advance_time_step(write_buffer)


def write_register(
    write_buffer: XyloWriteBuffer,
    register: int,
    data: int = 0,
) -> None:
    """
    Write data to a register on a Xylo HDK

    Args:
        write_buffer (XyloWriteBuffer): A connected write buffer to the desintation Xylo HDK
        register (int): The address of the register to write to
        data (int): The data to write. Default: 0x0
    """
    wwv_ev = samna.xylo.event.WriteRegisterValue()
    wwv_ev.address = register
    wwv_ev.data = data
    write_buffer.write([wwv_ev])


def read_register(
    read_buffer: XyloReadBuffer,
    write_buffer: XyloWriteBuffer,
    address: int,
    timeout: float = 2.0,
) -> List[int]:
    """
    Read the contents of a register

    Args:
        read_buffer (XyloReadBuffer): A connected read buffer to the XYlo HDK
        write_buffer (XyloWriteBuffer): A connected write buffer to the Xylo HDK
        address (int): The register address to read
        timeout (float): A timeout in seconds

    Returns:
        List[int]: A list of events returned from the read
    """
    # - Set up a register read
    rrv_ev = samna.xylo.event.ReadRegisterValue()
    rrv_ev.address = address

    # - Request read
    write_buffer.write([rrv_ev])

    # - Wait for data and read it
    start_t = time.time()
    continue_read = True
    while continue_read:
        # - Read from the buffer
        events = read_buffer.get_events()

        # - Filter returned events for the desired address
        ev_filt = [e for e in events if hasattr(e, "address") and e.address == address]

        # - Should we continue the read?
        continue_read &= len(ev_filt) == 0
        continue_read &= (time.time() - start_t) < timeout

    # - If we didn't get the required register read, raise an error
    if len(ev_filt) == 0:
        raise TimeoutError(f"Timeout after {timeout}s when reading register {address}.")

    # - Return adta
    return [e.data for e in ev_filt]


def read_memory(
    read_buffer: XyloReadBuffer,
    write_buffer: XyloWriteBuffer,
    start_address: int,
    count: int = 1,
    read_timeout: float = 2.0,
) -> List[int]:
    """
    Read a block of memory from a Xylo HDK

    Args:
        read_buffer (XyloReadBuffer): A connected read buffer to the desired Xylo HDK
        write_buffer (XyloWriteBuffer): A connected write buffer to the desired Xylo HDK
        start_address (int): The base address to start reading from
        count (int): The number of elements to read

    Returns:
        List[int]: A list of values read from memory
    """
    # - Set up a memory read
    read_events_list = []

    # - Insert an extra read to avoid zero data
    rmv_ev = samna.xylo.event.ReadMemoryValue()
    rmv_ev.address = start_address
    read_events_list.append(rmv_ev)

    for elem in range(count):
        rmv_ev = samna.xylo.event.ReadMemoryValue()
        rmv_ev.address = start_address + elem
        read_events_list.append(rmv_ev)

    # - Clear buffer
    read_buffer.get_events()

    # - Request read
    write_buffer.write(read_events_list)

    # - Read data
    events, is_timeout = blocking_read(
        read_buffer, count=count + 1, timeout=read_timeout
    )
    if is_timeout:
        raise TimeoutError(
            f"Memory read timed out after {read_timeout} s. Reading @{start_address}+{count}."
        )

    # - Filter returned events for the desired addresses
    return [
        e.data
        for e in events[1:]
        if hasattr(e, "address")
        and e.address >= start_address
        and e.address < start_address + count
    ]


def generate_read_memory_events(
    start_address: int,
    count: int = 1,
) -> List[Any]:
    """
    Build a list of events that cause Xylo memory to be read

    This function is designed to be used with `decode_memory_read_events`.

    See Also:
        Use the `read_memory` function for a more convenient high-level API.

    Args:
        start_address (int): The starting address of the memory read
        count (int): The number of memory elements to read. Default: ``1``, read a single memory address.

    Returns:
        List: A list of events to send to a Xylo HDK
    """
    # - Set up a memory read
    read_events_list = []

    # - Insert an extra read to avoid zero data
    rmv_ev = samna.xylo.event.ReadMemoryValue()
    rmv_ev.address = start_address
    read_events_list.append(rmv_ev)

    for elem in range(count):
        rmv_ev = samna.xylo.event.ReadMemoryValue()
        rmv_ev.address = start_address + elem
        read_events_list.append(rmv_ev)

    return read_events_list


def decode_memory_read_events(
    events: List[Any],
    start_address: int,
    count: int = 1,
) -> List:
    """
    Decode a list of events containing memory reads from a Xylo HDK

    This is a low-level function designed to be used in conjuction with :py:func:`.generate_read_memory_events`.

    See Also:
        Use the :py:func:`read_memory` function for a more convenient high-level API.

    Args:
        events (List): A list of events read from a Xylo HDK
        start_address (int): The starting address for the memory read
        count (int): The number of contiguous memory elements that were read

    Returns:
        List: A list of memory entries extracted from the list of events, in address order
    """
    # - Initialise returned data list
    return_data = [[]] * count

    # - Filter returned events for the desired addresses
    for e in events:
        if e.address >= start_address and e.address < start_address + count:
            return_data[e.address - start_address] = e.data

    # - Return read data
    return return_data


def verify_xylo_version(
    read_buffer: XyloReadBuffer,
    write_buffer: XyloWriteBuffer,
    timeout: float = 1.0,
) -> bool:
    """
    Verify that the provided daughterbaord returns the correct version ID for Xylo

    Args:
        read_buffer (XyloReadBuffer): A read buffer connected to the Xylo HDK
        write_buffer (XyloWriteBuffer): A write buffer connected to the Xylo HDK
        timeout (float): Timeout for checking in seconds

    Returns:
        bool: ``True`` iff the version ID is correct for Xylo
    """
    # - Clear the read buffer
    read_buffer.get_events()

    # - Read the version register
    write_buffer.write([samna.xylo.event.ReadVersion()])

    # - Read events until timeout
    filtered_events = []
    t_end = time.time() + timeout
    while len(filtered_events) == 0:
        events = read_buffer.get_events()
        filtered_events = [e for e in events if isinstance(e, samna.xylo.event.Version)]

        # - Check timeout
        if time.time() > t_end:
            raise TimeoutError(f"Checking version timed out after {timeout}s.")

    return (
        (len(filtered_events) > 0)
        and (filtered_events[0].major == 1)
        and (filtered_events[0].minor == 0)
    )


def write_memory(
    write_buffer: XyloWriteBuffer,
    start_address: int,
    count: Optional[int] = None,
    data: Optional[Iterable] = None,
    chunk_size: int = 65535,
) -> None:
    """
    Write data to Xylo memory

    Args:
        write_buffer (XyloWriteBuffer): A write buffer connected to the desired Xylo HDK
        start_address (int): The base address to start writing from
        count (int): The number of entries to write. Default: ``len(data)``
        data (Iterable): A list of data to write to memory. Default: Write zeros.
        chunk_size (int): Chunk size to write. Default: 2000. Only needed on OS X, it seems?
    """
    # - How many entries should we write?
    if count is None and data is None:
        raise ValueError("Either `count` or `data` must be provided as arguments.")

    if count is not None and data is not None and count != len(data):
        warn(
            "Length of `data` and `count` do not match. Only `count` entries will be written."
        )

    if count is None:
        count = len(data)

    # - Set up a list of write events
    write_event_list = []
    for elem in range(count):
        wmv_ev = samna.xylo.event.WriteMemoryValue()
        wmv_ev.address = start_address + elem

        if data is not None:
            wmv_ev.data = data[elem]

        write_event_list.append(wmv_ev)

    # - Write the list of data events
    written = 0
    while written < len(write_event_list):
        write_buffer.write(write_event_list[written : (written + chunk_size)])
        written += chunk_size
        time.sleep(0.01)


def zero_memory(
    write_buffer: XyloWriteBuffer,
) -> None:
    """
    Clear all Xylo memory

    This function writes zeros to all memory banks on a Xylo HDK.

    Args:
        write_buffer (XyloWriteBuffer): A write buffer connected to the desired Xylo HDK
    """
    # - Define the memory banks
    memory_table = {
        "iwtram": (0x0100, 16000),
        "iwt2ram": (0x3F80, 16000),
        "nscram": (0x7E00, 1008),
        "rsc2ram": (0x81F0, 1000),
        "nmpram": (0x85D8, 1008),
        "ndsram": (0x89C8, 1008),
        "rds2ram": (0x8DB8, 1000),
        "ndmram": (0x91A0, 1008),
        "nthram": (0x9590, 1008),
        "rcram": (0x9980, 1000),
        "raram": (0x9D68, 1000),
        "rspkram": (0xA150, 1000),
        "refocram": (0xA538, 1000),
        "rforam": (0xA920, 32000),
        "rwtram": (0x12620, 32000),
        "rwt2ram": (0x1A320, 32000),
        "owtram": (0x22020, 8000),
    }

    # - Zero each bank in turn
    for bank in memory_table.values():
        write_memory(write_buffer, *bank)


def reset_neuron_synapse_state(
    hdk: XyloHDK,
    read_buffer: XyloReadBuffer,
    write_buffer: XyloWriteBuffer,
) -> None:
    """
    Reset the neuron and synapse state on a Xylo HDK

    Args:
        hdk (XyloHDK): The Xylo HDK hdk to reset
        read_buffer (XyloReadBuffer): A read buffer connected to the Xylo HDK to reset
        write_buffer (XyloWriteBuffer): A write buffer connected to the Xylo HDK to reset
    """
    # - Get the current configuration
    config = hdk.get_model().get_configuration()

    # - Reset via configuration
    config.clear_network_state = True
    apply_configuration(hdk, config, read_buffer, write_buffer)


def apply_configuration(
    hdk: XyloHDK,
    config: XyloConfiguration,
    read_buffer: XyloReadBuffer,
    write_buffer: XyloWriteBuffer,
) -> None:
    """
    Apply a configuration to the Xylo HDK

    Args:
        hdk (XyloHDK): The Xylo HDK to write the configuration to
        config (XyloConfiguration): A configuration for Xylo
        read_buffer (XyloReadBuffer): A connected read buffer for the Xylo HDK
        write_buffer (XyloWriteBuffer): A connected write buffer for the Xylo HDK
    """
    # - WORKAROUND: Manually enable debug clock
    config.debug.clock_enable = True
    config.debug.ram_power_enable = True

    # - Ideal -- just write the configuration using samna
    hdk.get_model().apply_configuration(config)

    # - WORKAROUND: Design bug, where aliasing is not computed correctly
    rcram = read_memory(read_buffer, write_buffer, 0x9980, 1000)
    for i in range(1000):
        if rcram[i] == 2:
            rcram[i] = 3
    write_memory(write_buffer, 0x9980, 1000, rcram)


def read_neuron_synapse_state(
    read_buffer: XyloReadBuffer,
    write_buffer: XyloWriteBuffer,
    Nhidden: int = 1000,
    Nout: int = 8,
) -> XyloState:
    """
    Read and return the current neuron and synaptic state of neurons

    Args:
        read_buffer (XyloReadBuffer): A read buffer connected to the Xylo HDK
        write_buffer (XyloWriteBuffer): A write buffer connected to the Xylo HDK
        Nhidden (int): Number of hidden neurons to read. Default: ``1000`` (all neurons).
        Nout (int): Number of output neurons to read. Default: ``8`` (all neurons).

    Returns:
        :py:class:`.XyloState`: The recorded state as a ``NamedTuple``. Contains keys ``V_mem_hid``,  ``V_mem_out``, ``I_syn_hid``, ``I_syn_out``, ``I_syn2_hid``, ``Nhidden``, ``Nout``. This state has **no time axis**; the first axis is the neuron ID.

    """
    # - Define the memory bank addresses
    memory_table = {
        "nscram": 0x7E00,
        "rsc2ram": 0x81F0,
        "nmpram": 0x85D8,
        "rspkram": 0xA150,
    }

    # - Read synaptic currents
    Isyn = read_memory(
        read_buffer,
        write_buffer,
        memory_table["nscram"],
        Nhidden + Nout + num_buffer_neurons(Nhidden),
    )

    # - Read synaptic currents 2
    Isyn2 = read_memory(read_buffer, write_buffer, memory_table["rsc2ram"], Nhidden)

    # - Read membrane potential
    Vmem = read_memory(
        read_buffer,
        write_buffer,
        memory_table["nmpram"],
        Nhidden + Nout + num_buffer_neurons(Nhidden),
    )

    # - Read reservoir spikes
    Spikes = read_memory(read_buffer, write_buffer, memory_table["rspkram"], Nhidden)

    # - Return the state
    return XyloState(
        Nhidden,
        Nout,
        np.array(Vmem[:Nhidden], "int16"),
        np.array(Isyn[:Nhidden], "int16"),
        np.array(Vmem[-Nout:], "int16"),
        np.array(Isyn[-Nout:], "int16"),
        np.array(Isyn2, "int16"),
        np.array(Spikes, "bool"),
        read_output_events(read_buffer, write_buffer)[:Nout],
    )


def read_allram_state(
    read_buffer: XyloReadBuffer,
    write_buffer: XyloWriteBuffer,
    Nin: int = 16,
    Nhidden: int = 1000,
    Nout: int = 8,
) -> XyloAllRam:
    """
    Read and return the all ram in each step as a state

    Args:
        read_buffer (XyloReadBuffer): A read buffer connected to the Xylo HDK
        write_buffer (XyloWriteBuffer): A write buffer connected to the Xylo HDK

    Returns:
        :py:class:`.XyloState`: The recorded state as a ``NamedTuple``. Contains keys ``V_mem_hid``,  ``V_mem_out``, ``I_syn_hid``, ``I_syn_out``, ``I_syn2_hid``, ``Nhidden``, ``Nout``. This state has **no time axis**; the first axis is the neuron ID.

    """
    # - Define the memory bank addresses
    memory_table = {
        "nscram": 0x7E00,
        "rsc2ram": 0x81F0,
        "nmpram": 0x85D8,
        "rspkram": 0xA150,
        "IWTRAM": 0x00100,
        "IWT2RAM": 0x03F80,
        "NDSRAM": 0x089C8,
        "RDS2RAM": 0x08DB8,
        "NDMRAM": 0x091A0,
        "NTHRAM": 0x09590,
        "RCRAM": 0x09980,
        "RARAM": 0x09D68,
        "REFOCRAM": 0x0A538,
        "RFORAM": 0x0A920,
        "RWTRAM": 0x12620,
        "RWT2RAM": 0x1A320,
        "OWTRAM": 0x22020,
    }

    # - Read synaptic currents
    Isyn = read_memory(
        read_buffer,
        write_buffer,
        memory_table["nscram"],
        Nhidden + Nout + num_buffer_neurons(Nhidden),
    )

    # - Read synaptic currents 2
    Isyn2 = read_memory(read_buffer, write_buffer, memory_table["rsc2ram"], Nhidden)

    # - Read membrane potential
    Vmem = read_memory(
        read_buffer,
        write_buffer,
        memory_table["nmpram"],
        Nhidden + Nout + num_buffer_neurons(Nhidden),
    )

    # - Read reservoir spikes
    Spikes = read_memory(read_buffer, write_buffer, memory_table["rspkram"], Nhidden)

    # - Read config RAM including buffer neuron(s)
    input_weight_ram = read_memory(
        read_buffer,
        write_buffer,
        memory_table["IWTRAM"],
        Nin * (Nhidden + num_buffer_neurons(Nhidden)),
    )

    input_weight_2ram = read_memory(
        read_buffer,
        write_buffer,
        memory_table["IWT2RAM"],
        Nin * (Nhidden + num_buffer_neurons(Nhidden)),
    )

    neuron_dash_syn_ram = read_memory(
        read_buffer,
        write_buffer,
        memory_table["NDSRAM"],
        Nhidden + Nout + num_buffer_neurons(Nhidden),
    )

    reservoir_dash_syn_2ram = read_memory(
        read_buffer,
        write_buffer,
        memory_table["RDS2RAM"],
        Nhidden + num_buffer_neurons(Nhidden),
    )

    neuron_dash_mem_ram = read_memory(
        read_buffer,
        write_buffer,
        memory_table["NDMRAM"],
        Nhidden + Nout + num_buffer_neurons(Nhidden),
    )

    neuron_threshold_ram = read_memory(
        read_buffer,
        write_buffer,
        memory_table["NTHRAM"],
        Nhidden + Nout + num_buffer_neurons(Nhidden),
    )

    reservoir_config_ram = read_memory(
        read_buffer,
        write_buffer,
        memory_table["RCRAM"],
        Nhidden + num_buffer_neurons(Nhidden),
    )

    reservoir_aliasing_ram = read_memory(
        read_buffer,
        write_buffer,
        memory_table["RARAM"],
        Nhidden + num_buffer_neurons(Nhidden),
    )

    reservoir_effective_fanout_count_ram = read_memory(
        read_buffer,
        write_buffer,
        memory_table["REFOCRAM"],
        # Nhidden + num_buffer_neurons(Nhidden), --> dummy neuron
        Nhidden,
    )

    recurrent_fanout_ram = read_memory(
        read_buffer,
        write_buffer,
        memory_table["RFORAM"],
        np.sum(np.array(reservoir_effective_fanout_count_ram, "int16")),
    )

    recurrent_weight_ram = read_memory(
        read_buffer,
        write_buffer,
        memory_table["RWTRAM"],
        np.sum(np.array(reservoir_effective_fanout_count_ram, "int16")),
    )

    recurrent_weight_2ram = read_memory(
        read_buffer,
        write_buffer,
        memory_table["RWT2RAM"],
        np.sum(np.array(reservoir_effective_fanout_count_ram, "int16")),
    )

    output_weight_ram = read_memory(
        read_buffer,
        write_buffer,
        memory_table["OWTRAM"],
        Nout * (Nhidden + num_buffer_neurons(Nhidden)),
    )

    # - Return the all ram state
    return XyloAllRam(
        Nin,
        Nhidden,
        Nout,
        # - state RAM
        np.array(Vmem[:Nhidden], "int16"),
        np.array(Isyn[:Nhidden], "int16"),
        np.array(Vmem[-Nout:], "int16"),
        np.array(Isyn[-Nout:], "int16"),
        np.array(Isyn2, "int16"),
        np.array(Spikes, "int16"),
        read_output_events(read_buffer, write_buffer)[:Nout],
        # - config RAM
        np.array(input_weight_ram, "int16"),
        np.array(input_weight_2ram, "int16"),
        np.array(neuron_dash_syn_ram, "int16"),
        np.array(reservoir_dash_syn_2ram, "int16"),
        np.array(neuron_dash_mem_ram, "int16"),
        np.array(neuron_threshold_ram, "int16"),
        np.array(reservoir_config_ram, "int16"),
        np.array(reservoir_aliasing_ram, "int16"),
        np.array(reservoir_effective_fanout_count_ram, "int16"),
        np.array(recurrent_fanout_ram, "int16"),
        np.array(recurrent_weight_ram, "int16"),
        np.array(recurrent_weight_2ram, "int16"),
        np.array(output_weight_ram, "int16"),
    )


def read_accel_mode_data(
    monitor_buffer: XyloNeuronStateBuffer,
    Nin: int,
    Nhidden: int,
    Nout: int,
) -> XyloState:
    """
    Read accelerated simulation mode data from a Xylo HDK

    Args:
        monitor_buffer (XyloNeuronStateBuffer): A connected `XyloNeuronStateBuffer` to read from
        Nhidden (int): The number of hidden neurons to monitor
        Nout (int): The number of output neurons to monitor

    Returns:
        XyloState: The encapsulated state read from the Xylo device
    """
    # - Read data from neuron state buffer
    vmem_ts = np.array(monitor_buffer.get_reservoir_v_mem(), "int16").T
    isyn_ts = np.array(monitor_buffer.get_reservoir_i_syn(), "int16").T
    isyn2_ts = np.array(monitor_buffer.get_reservoir_i_syn2(), "int16").T
    spikes_ts = np.array(monitor_buffer.get_reservoir_spike(), "int8").T
    spikes_out_ts = np.array(monitor_buffer.get_output_spike(), "int8").T

    # - Separate hidden and output neurons
    isyn_out_ts = isyn_ts[:, -Nout:] if len(isyn_ts) > 0 else None
    isyn_ts = isyn_ts[:, :Nhidden] if len(isyn_ts) > 0 else None
    vmem_out_ts = vmem_ts[:, -Nout:] if len(vmem_ts) > 0 else None
    vmem_ts = vmem_ts[:, :Nhidden] if len(vmem_ts) > 0 else None

    # - Return as a XyloState object
    return XyloState(
        Nin,
        Nhidden,
        Nout,
        vmem_ts,
        isyn_ts,
        vmem_out_ts,
        isyn_out_ts,
        isyn2_ts,
        spikes_ts,
        spikes_out_ts,
    )


def decode_accel_mode_data(
    events: List[Any], Nhidden: int = 1000, Nout: int = 8
) -> Tuple[XyloState, np.ndarray]:
    """
    Decode events from accelerated-time operation of the Xylo HDK

    Warnings:
        ``Nhidden`` and ``Nout`` must be defined correctly for the network deployed to the Xylo HDK, for this function to operate as expected.

        This function must be called with the *full* list of events from a simulation. Otherwise the data returned will be incomplete. This function will not operate as expected if provided with incomplete data.

        You can use the ``target_timstamp`` argument to `.blocking_read` to ensure that you have read events up to the desired final timestep.

    Args:
        events (List[Any]): A list of events produced during an accelerated-mode simulation on a Xylo HDK
        Nhidden (int): The number of defined hidden-layer neurons. Default: ``1000``, expect to read the state of every neuron.
        Nout (int): The number of defined output-layer neurons. Default: ``8``, expect to read the state of every neuron.

    Returns:
        (`.XyloState`, np.ndarray): A `.NamedTuple` containing the decoded state resulting from the simulation, and an array of timestamps for each state entry over time
    """

    # - Define the memory banks
    memory_table = {
        "nscram": (0x7E00, 1008),
        "rsc2ram": (0x81F0, 1000),
        "nmpram": (0x85D8, 1008),
        "rspkram": (0xA150, 1000),
    }

    # - Range checking lambda
    address_in_range = (
        lambda address, start, count: address >= start and address < start + count
    )

    # - Initialise return data lists
    vmem_out_ts = []
    times = []
    vmem_ts = [np.zeros(Nhidden + Nout + num_buffer_neurons(Nhidden), "int16")]
    isyn_ts = [np.ones(Nhidden + Nout + num_buffer_neurons(Nhidden), "int16")]
    isyn2_ts = [np.zeros(Nhidden, "int16")]
    spikes_ts = [np.zeros(Nhidden, "bool")]
    spikes_out_ts = [np.zeros(Nout, "bool")]

    # - Loop over events and decode
    for e in events:
        # - Handle an output spike event
        if isinstance(e, samna.xylo.event.Spike):
            # - Save this output event
            spikes_out_ts[e.timestamp - 1][e.neuron_id] = True

        # - Handle a memory value read event
        if isinstance(e, samna.xylo.event.MemoryValue):
            # - Find out which memory block this event corresponds to
            memory_block = [
                block
                for (block, (start, count)) in memory_table.items()
                if address_in_range(e.address, start, count)
            ]

            # - Store the returned values
            if memory_block:
                if "nmpram" in memory_block:
                    # - Neuron membrane potentials
                    vmem_ts[-1][e.address - memory_table["nmpram"][0]] = e.data

                elif "nscram" in memory_block:
                    # - Neuron synaptic currents
                    isyn_ts[-1][e.address - memory_table["nscram"][0]] = e.data

                elif "rsc2ram" in memory_block:
                    # - Neuron synapse 2 currents
                    isyn2_ts[-1][e.address - memory_table["rsc2ram"][0]] = e.data

                elif "rspkram" in memory_block:
                    # - Reservoir spike events
                    spikes_ts[-1][e.address - memory_table["rspkram"][0]] = e.data

        # - Handle the readout event, which signals the *end* of a time step
        if isinstance(e, samna.xylo.event.Readout):
            # - Advance the timestep counter
            timestep = e.timestamp
            times.append(timestep)

            # - Append new empty arrays to state lists
            vmem_ts.append(
                np.zeros(Nhidden + Nout + num_buffer_neurons(Nhidden), "int16")
            )
            isyn_ts.append(
                np.ones(Nhidden + Nout + num_buffer_neurons(Nhidden), "int16")
            )
            isyn2_ts.append(np.zeros(Nhidden, "int16"))
            spikes_ts.append(np.zeros(Nhidden, "bool"))
            spikes_out_ts.append(np.zeros(Nout, "bool"))

    # - Convert data to numpy arrays
    vmem_out_ts = np.array(vmem_out_ts, "int16")
    times = np.array(times)

    # - Trim arrays that end up with one too many elements
    vmem_ts = np.array(vmem_ts[:-1], "int16")
    isyn_ts = np.array(isyn_ts[:-1], "int16")
    isyn2_ts = np.array(isyn2_ts[:-1], "int16")
    spikes_ts = np.array(spikes_ts[:-1], "bool")
    spikes_out_ts = np.array(spikes_out_ts[:-1], "bool")

    # - Extract output state and trim reservoir state
    isyn_out_ts = isyn_ts[:, -Nout:]
    isyn_ts = isyn_ts[:, :Nhidden]
    vmem_out_ts = vmem_ts[:, -Nout:]
    vmem_ts = vmem_ts[:, :Nhidden]

    return (
        XyloState(
            Nhidden,
            Nout,
            vmem_ts,
            isyn_ts,
            vmem_out_ts,
            isyn_out_ts,
            isyn2_ts,
            spikes_ts,
            spikes_out_ts,
        ),
        times,
    )


def is_xylo_ready(read_buffer: XyloReadBuffer, write_buffer: XyloWriteBuffer) -> None:
    """
    Query a Xylo HDK to see if it is ready for a time-step

    Args:
        read_buffer (XyloReadBuffer): A buffer to use while reading
        write_buffer (XyloWriteBuffer): A buffer to use while writing

    Returns: ``True`` iff the Xylo HDK has finished all processing
    """
    return read_register(read_buffer, write_buffer, 0x10)[-1] & (1 << 16) is not 0


def advance_time_step(write_buffer: XyloWriteBuffer) -> None:
    """
    Take a single manual time-step on a Xylo HDK

    Args:
        write_buffer (XyloWriteBuffer): A write buffer connected to the Xylo HDK
    """
    e = samna.xylo.event.TriggerProcessing()
    write_buffer.write([e])


def reset_input_spikes(write_buffer: XyloWriteBuffer) -> None:
    """
    Reset the input spike registers on a Xylo HDK

    Args:
        write_buffer (XyloWriteBuffer): A write buffer connected to the Xylo HDK to access
    """
    for register in range(4):
        write_register(write_buffer, 0x0C + register)


def send_immediate_input_spikes(
    write_buffer: XyloWriteBuffer, spike_counts: Iterable[int]
) -> None:
    """
    Send input events with no timestamp to a Xylo HDK

    Args:
        write_buffer (XyloWriteBuffer): A write buffer connected to a Xylo HDK
        spike_counts (Iterable[int]): An Iterable containing one slot per input channel. Each entry indicates how many events should be sent to the corresponding input channel.
    """
    # - Encode input events
    events_list = []
    for input_channel, event in enumerate(spike_counts):
        if event:
            for _ in range(int(event)):
                s_event = samna.xylo.event.Spike()
                s_event.neuron_id = input_channel
                events_list.append(s_event)

    # - Send input spikes for this time-step
    write_buffer.write(events_list)


def read_output_events(
    read_buffer: XyloReadBuffer, write_buffer: XyloWriteBuffer
) -> np.ndarray:
    """
    Read the spike flags from the output neurons on a Xylo HDK

    Args:
        read_buffer (XyloReadBuffer): A read buffer to use
        write_buffer (XyloWriteBuffer): A write buffer to use

    Returns:
        np.ndarray: A boolean array of output event flags
    """
    # - Read the status register
    status = read_register(read_buffer, write_buffer, 0x10)

    # - Convert to neuron events and return
    string = format(int(status[-1]), "0>32b")[-8:]
    return np.array([bool(int(e)) for e in string[::-1]], "bool")


def print_debug_ram(
    read_buffer: XyloReadBuffer,
    write_buffer: XyloWriteBuffer,
    Nin: int = 10,
    Nhidden: int = 10,
    Nout: int = 2,
) -> None:
    """
    Print memory contents for debugging purposes

    Args:
        read_buffer (XyloReadBuffer): A connected Xylo read buffer to use when reading memory
        write_buffer (XyloWriteBuffer): A connected Xylo write buffer to use
        Nin (int): Number of input neurons to display. Default: ``10``.
        Nhidden (int): Number of hidden neurons to display. Default: ``10``.
    """
    print(
        "iwtram",
        read_memory(
            read_buffer,
            write_buffer,
            0x100,
            Nin * (Nhidden + num_buffer_neurons(Nhidden)),
        ),
    )
    print(
        "iwt2ram",
        read_memory(
            read_buffer,
            write_buffer,
            0x3F80,
            Nin * (Nhidden + num_buffer_neurons(Nhidden)),
        ),
    )

    print(
        "nscram",
        read_memory(
            read_buffer,
            write_buffer,
            0x7E00,
            Nhidden + Nout + num_buffer_neurons(Nhidden),
        ),
    )
    print(
        "rsc2ram",
        read_memory(
            read_buffer, write_buffer, 0x81F0, Nhidden + num_buffer_neurons(Nhidden)
        ),
    )
    print(
        "nmpram",
        read_memory(
            read_buffer,
            write_buffer,
            0x85D8,
            Nhidden + Nout + num_buffer_neurons(Nhidden),
        ),
    )

    print(
        "ndsram",
        read_memory(
            read_buffer,
            write_buffer,
            0x89C8,
            Nhidden + Nout + num_buffer_neurons(Nhidden),
        ),
    )
    print(
        "rds2ram",
        read_memory(
            read_buffer, write_buffer, 0x8DB8, Nhidden + num_buffer_neurons(Nhidden)
        ),
    )
    print(
        "ndmram",
        read_memory(
            read_buffer,
            write_buffer,
            0x91A0,
            Nhidden + Nout + num_buffer_neurons(Nhidden),
        ),
    )

    print(
        "nthram",
        read_memory(
            read_buffer,
            write_buffer,
            0x9590,
            Nhidden + Nout + num_buffer_neurons(Nhidden),
        ),
    )

    print(
        "rcram",
        read_memory(
            read_buffer, write_buffer, 0x9980, Nhidden + num_buffer_neurons(Nhidden)
        ),
    )
    print(
        "raram",
        read_memory(
            read_buffer, write_buffer, 0x9D68, Nhidden + num_buffer_neurons(Nhidden)
        ),
    )

    print(
        "rspkram",
        read_memory(
            read_buffer, write_buffer, 0xA150, Nhidden + num_buffer_neurons(Nhidden)
        ),
    )

    print(
        "refocram",
        read_memory(
            read_buffer, write_buffer, 0xA538, Nhidden + num_buffer_neurons(Nhidden)
        ),
    )
    print(
        "rforam",
        read_memory(
            read_buffer, write_buffer, 0xA920, Nhidden + num_buffer_neurons(Nhidden)
        ),
    )

    print(
        "rwtram",
        read_memory(
            read_buffer, write_buffer, 0x12620, Nhidden + num_buffer_neurons(Nhidden)
        ),
    )
    print(
        "rwt2ram",
        read_memory(
            read_buffer, write_buffer, 0x1A320, Nhidden + num_buffer_neurons(Nhidden)
        ),
    )

    print(
        "owtram",
        read_memory(
            read_buffer,
            write_buffer,
            0x22020,
            (Nhidden + num_buffer_neurons(Nhidden) * Nout),
        ),
    )


def export_registers(
    read_buffer: XyloReadBuffer,
    write_buffer: XyloWriteBuffer,
    file,
) -> None:
    """
    Print register contents for debugging purposes

    Args:
        read_buffer (XyloReadBuffer): A connected Xylo read buffer to use in reading registers
        write_buffer (XyloWriteBuffer): A write buffer connected to a Xylo HDK
        file: a file to save the registers
    """

    with open(file, "w+") as f:
        f.write("ctrl1 ")
        f.write(hex(read_register(read_buffer, write_buffer, 0x1)[0]))
        f.write("\n")

        f.write("ctrl2 ")
        f.write(hex(read_register(read_buffer, write_buffer, 0x2)[0]))
        f.write("\n")

        f.write("ctrl3 ")
        f.write(hex(read_register(read_buffer, write_buffer, 0x3)[0]))
        f.write("\n")

        f.write("pwrctrl1 ")
        f.write(hex(read_register(read_buffer, write_buffer, 0x04)[0]))
        f.write("\n")

        f.write("pwrctrl2 ")
        f.write(hex(read_register(read_buffer, write_buffer, 0x05)[0]))
        f.write("\n")

        f.write("pwrctrl3 ")
        f.write(hex(read_register(read_buffer, write_buffer, 0x06)[0]))
        f.write("\n")

        f.write("pwrctrl4 ")
        f.write(hex(read_register(read_buffer, write_buffer, 0x07)[0]))
        f.write("\n")

        f.write("ie ")
        f.write(hex(read_register(read_buffer, write_buffer, 0x08)[0]))
        f.write("\n")

        f.write("ctrl4 ")
        f.write(hex(read_register(read_buffer, write_buffer, 0x09)[0]))
        f.write("\n")

        f.write("baddr ")
        f.write(hex(read_register(read_buffer, write_buffer, 0x0A)[0]))
        f.write("\n")

        f.write("blen ")
        f.write(hex(read_register(read_buffer, write_buffer, 0x0B)[0]))
        f.write("\n")

        f.write("ispkreg00 ")
        f.write(hex(read_register(read_buffer, write_buffer, 0x0C)[0]))
        f.write("\n")

        f.write("ispkreg01 ")
        f.write(hex(read_register(read_buffer, write_buffer, 0x0D)[0]))
        f.write("\n")

        f.write("ispkreg10 ")
        f.write(hex(read_register(read_buffer, write_buffer, 0x0E)[0]))
        f.write("\n")

        f.write("ispkreg11 ")
        f.write(hex(read_register(read_buffer, write_buffer, 0x0F)[0]))
        f.write("\n")

        f.write("stat ")
        f.write(hex(read_register(read_buffer, write_buffer, 0x10)[0]))
        f.write("\n")

        f.write("int ")
        f.write(hex(read_register(read_buffer, write_buffer, 0x11)[0]))
        f.write("\n")

        f.write("omp_stat0 ")
        f.write(hex(read_register(read_buffer, write_buffer, 0x12)[0]))
        f.write("\n")

        f.write("omp_stat1 ")
        f.write(hex(read_register(read_buffer, write_buffer, 0x13)[0]))
        f.write("\n")

        f.write("omp_stat2 ")
        f.write(hex(read_register(read_buffer, write_buffer, 0x14)[0]))
        f.write("\n")

        f.write("omp_stat3 ")
        f.write(hex(read_register(read_buffer, write_buffer, 0x15)[0]))
        f.write("\n")

        f.write("monsel0 ")
        f.write(hex(read_register(read_buffer, write_buffer, 0x16)[0]))
        f.write("\n")

        f.write("monsel1 ")
        f.write(hex(read_register(read_buffer, write_buffer, 0x17)[0]))
        f.write("\n")

        f.write("dbg_ctrl1 ")
        f.write(hex(read_register(read_buffer, write_buffer, 0x18)[0]))
        f.write("\n")

        f.write("dbg_stat1 ")
        f.write(hex(read_register(read_buffer, write_buffer, 0x19)[0]))
        f.write("\n")

        f.write("tr_cntr_stat ")
        f.write(hex(read_register(read_buffer, write_buffer, 0x1A)[0]))
        f.write("\n")


def print_debug_registers(
    read_buffer: XyloReadBuffer,
    write_buffer: XyloWriteBuffer,
) -> None:
    """
    Print register contents of a Xylo HDK for debugging purposes

    Args:
        write_buffer (XyloWriteBuffer): A connected write buffer to a Xylo HDK
        read_buffer (XyloReadBuffer): A connected Xylo read buffer to use when reading registers
    """
    print("ctrl1", hex(read_register(read_buffer, write_buffer, 0x1)[0]))
    print("ctrl2", hex(read_register(read_buffer, write_buffer, 0x2)[0]))
    print("ctrl3", hex(read_register(read_buffer, write_buffer, 0x3)[0]))
    print("pwrctrl1", hex(read_register(read_buffer, write_buffer, 0x04)[0]))
    print("pwrctrl2", hex(read_register(read_buffer, write_buffer, 0x05)[0]))
    print("pwrctrl3", hex(read_register(read_buffer, write_buffer, 0x06)[0]))
    print("pwrctrl4", hex(read_register(read_buffer, write_buffer, 0x07)[0]))
    print("ie", hex(read_register(read_buffer, write_buffer, 0x08)[0]))
    print("ctrl4", hex(read_register(read_buffer, write_buffer, 0x09)[0]))
    print("baddr", hex(read_register(read_buffer, write_buffer, 0x0A)[0]))
    print("blen", hex(read_register(read_buffer, write_buffer, 0x0B)[0]))
    print("ispkreg00", hex(read_register(read_buffer, write_buffer, 0x0C)[0]))
    print("ispkreg01", hex(read_register(read_buffer, write_buffer, 0x0D)[0]))
    print("ispkreg10", hex(read_register(read_buffer, write_buffer, 0x0E)[0]))
    print("ispkreg11", hex(read_register(read_buffer, write_buffer, 0x0F)[0]))
    print("stat", hex(read_register(read_buffer, write_buffer, 0x10)[0]))
    print("int", hex(read_register(read_buffer, write_buffer, 0x11)[0]))
    print("omp_stat0", hex(read_register(read_buffer, write_buffer, 0x12)[0]))
    print("omp_stat1", hex(read_register(read_buffer, write_buffer, 0x13)[0]))
    print("omp_stat2", hex(read_register(read_buffer, write_buffer, 0x14)[0]))
    print("omp_stat3", hex(read_register(read_buffer, write_buffer, 0x15)[0]))
    print("monsel0", hex(read_register(read_buffer, write_buffer, 0x16)[0]))
    print("monsel1", hex(read_register(read_buffer, write_buffer, 0x17)[0]))
    print("dbg_ctrl1", hex(read_register(read_buffer, write_buffer, 0x18)[0]))
    print("dbg_stat1", hex(read_register(read_buffer, write_buffer, 0x19)[0]))
    print("tr_cntr_stat", hex(read_register(read_buffer, write_buffer, 0x1A)[0]))


def num_buffer_neurons(Nhidden: int) -> int:
    """
    Number of buffer neurons required for this network on Xylo 1

    Args:
        Nhidden (int): Number of hidden layer neurons

    Returns:
        int: The number of buffer neurons
    """
    Nbuffer = 2 if Nhidden % 2 == 1 else 1
    return Nbuffer


def get_current_timestamp(
    read_buffer: XyloReadBuffer,
    write_buffer: XyloWriteBuffer,
    timeout: float = 3.0,
) -> int:
    """
    Retrieve the current timestamp on a Xylo HDK

    Args:
        read_buffer (XyloReadBuffer): A connected read buffer for the xylo HDK
        write_buffer (XyloWriteBuffer): A connected write buffer for the Xylo HDK
        timeout (float): A timeout for reading

    Returns:
        int: The current timestamp on the Xylo HDK
    """

    # - Clear read buffer
    read_buffer.get_events()

    # - Trigger a readout event on Xylo
    e = samna.xylo.event.TriggerReadout()
    write_buffer.write([e])

    # - Wait for the readout event to be sent back, and extract the timestamp
    timestamp = None
    continue_read = True
    start_t = time.time()
    while continue_read:
        readout_events = read_buffer.get_events()
        ev_filt = [e for e in readout_events if isinstance(e, samna.xylo.event.Readout)]
        if ev_filt:
            timestamp = ev_filt[0].timestamp
            continue_read = False
        else:
            # - Check timeout
            continue_read &= (time.time() - start_t) < timeout

    if timestamp is None:
        raise TimeoutError(f"Timeout after {timeout}s when reading current timestamp.")

    # - Return the timestamp
    return timestamp


def configure_accel_time_mode(
    config: XyloConfiguration,
    state_monitor_buffer: XyloNeuronStateBuffer,
    monitor_Nhidden: Optional[int] = 0,
    monitor_Noutput: Optional[int] = 0,
) -> (XyloConfiguration, XyloNeuronStateBuffer):
    """
    Switch on accelerated-time mode on a Xylo hdk, and configure network monitoring

    Notes:
        Use :py:func:`new_xylo_state_monitor_buffer` to generate a buffer to monitor neuron and synapse state.

    Args:
        config (XyloConfiguration): The desired Xylo configuration to use
        state_monitor_buffer (XyloNeuronStateBuffer): A connected neuron state monitor buffer
        monitor_Nhidden (Optional[int]): The number of hidden neurons for which to monitor state during evolution. Default: ``0``, don't monitor any hidden neurons.
        monitor_Noutput (Optional[int]): The number of output neurons for which to monitor state during evolution. Default: ``0``, don't monitor any output neurons.

    Returns:
        (XyloConfiguration, XyloNeuronStateBuffer): `config` and `monitor_buffer`
    """
    # - Select accelerated time mode
    config.operation_mode = samna.xylo.OperationMode.AcceleratedTime

    # - Configure reading out of neuron state during evolution
    perform_readout = monitor_Nhidden + monitor_Noutput > 0
    config.debug.monitor_neuron_i_syn = (
        samna.xylo.configuration.NeuronRange(0, monitor_Nhidden + monitor_Noutput)
        if perform_readout
        else None
    )
    config.debug.monitor_neuron_i_syn2 = (
        samna.xylo.configuration.NeuronRange(0, monitor_Nhidden)
        if perform_readout
        else None
    )
    config.debug.monitor_neuron_spike = (
        samna.xylo.configuration.NeuronRange(0, monitor_Nhidden)
        if perform_readout
        else None
    )
    config.debug.monitor_neuron_v_mem = (
        samna.xylo.configuration.NeuronRange(0, monitor_Nhidden + monitor_Noutput)
        if perform_readout
        else None
    )

    # - Configure the monitor buffer
    state_monitor_buffer.set_configuration(config)

    # - Return the configuration and buffer
    return config, state_monitor_buffer


def configure_single_step_time_mode(config: XyloConfiguration) -> XyloConfiguration:
    """
    Switch on single-step model on a Xylo hdk

    Args:
        hdk (XyloBaughterBoard): The Xylo HDK to configure
        config (XyloConfiguration): The desired Xylo configuration to use
    """
    # - Write the configuration
    config.operation_mode = samna.xylo.OperationMode.Manual
    return config


def to_hex(n: int, digits: int) -> str:
    """
    Output a consistent-length hex string encoding a number

    Args:
        n (int): Number to export
        digits (int): Number of digits to produce

    Returns:
        str: Hex-encoded string, with ``digits`` digits
    """
    return "%s" % ("0000%x" % (n & 0xFFFFFFFF))[-digits:]


def export_config(
    path: Union[str, Path],
    config: XyloConfiguration,
    dt: float,
) -> None:
    """
    Export a network configuration to a set of text files, for debugging purposes

    This function produces a large number of text files under the directory ``path``, which will be created if necessary. These files contain detailed memory contents and configuration options specified by an HDK configuration object ``config``.

    Args:
        path (Union[str, path]): Directory to write data
        config (XyloConfiguration): A Xylo configuraiton to export
        dt (float): The time step of the simulation
    """
    # - Check base path
    path = Path(path)
    if not path.exists():
        makedirs(path)

    # - Generate a XyloSim module from the config
    from rockpool.devices.xylo import XyloSim

    sim = XyloSim.from_config(config, dt=dt)
    model = sim._xylo_layer

    inp_size = len(model.synapses_in)
    num_neurons = len(model.synapses_rec)

    # transfer input synapses to matrix
    num_targets = num_neurons
    mat = np.zeros((2, inp_size, num_targets), dtype=int)
    for pre, syns in enumerate(model.synapses_in):
        for syn in syns:
            mat[syn.target_synapse_id, pre, syn.target_neuron_id] = syn.weight

    # iwtram and iwt2ram (input neurons of synapse IDs 0 and 1)
    for ram, mat_syn in zip(("iwt", "iwt2"), mat):
        # save to file
        print(f"Writing {ram}ram.ini", end="\r")
        with open(path / f"{ram}ram.ini", "w+") as f:
            for pre, line in enumerate(mat_syn):
                f.write(f"// {ram} for IN{pre} \n")
                for post, weight in enumerate(line):
                    f.write(to_hex(weight, 2))
                    f.write("\n")

    # create matrix for recurrent weights (slightly different convention than for input)
    mat = np.zeros((num_neurons, num_neurons, 2), dtype=int)
    for pre, syns in enumerate(model.synapses_rec):
        for syn in syns:
            mat[pre, syn.target_neuron_id, syn.target_synapse_id] = syn.weight

    # rwtram (recurrent neurons of synapse IDs 0)
    print("Writing rwtram.ini", end="\r")
    with open(path / "rwtram.ini", "w+") as f:
        for pre, line in enumerate(mat):
            f.write(f"// rwt of RSN{pre} \n")
            for syns in line:
                if np.any(syns != 0):
                    weight = syns[0]
                    f.write(to_hex(weight, 2))
                    f.write("\n")

    # rwtram2 (recurrent neurons of synapse IDs 1)
    print("Writing rwt2ram.ini", end="\r")
    with open(path / "rwt2ram.ini", "w+") as f:
        for pre, line in enumerate(mat):
            f.write(f"// rwt2 of RSN{pre} \n")
            for syns in line:
                if np.any(syns != 0):
                    weight = syns[1]
                    f.write(to_hex(weight, 2))
                    f.write("\n")

    # rforam (recurrent fanout, or target ids)
    print("Writing rforam.ini", end="\r")
    with open(path / "rforam.ini", "w+") as f:
        for pre, line in enumerate(mat):
            f.write(f"// rfo of RSN{pre} \n")
            for post, syns in enumerate(line):
                if np.any(syns != 0):
                    f.write(to_hex(post, 3))
                    f.write("\n")

    # refocram (recurrent effective fanout, or number of targets)
    print("Writing refocram.ini", end="\r")
    with open(path / "refocram.ini", "w+") as f:
        for pre, line in enumerate(mat):
            count = 0
            for post, syns in enumerate(line):
                if np.any(syns != 0):
                    count += 1
            f.write(to_hex(count, 2))
            f.write("\n")

    # owtram (output weights)
    # transfer output synapses to matrix
    post_ids_out = [
        [syn.target_neuron_id for syn in l_syn if syn.target_synapse_id == 0]
        for l_syn in model.synapses_out
    ]
    weights_out = [
        [syn.weight for syn in l_syn if syn.target_synapse_id == 0]
        for l_syn in model.synapses_out
    ]
    try:
        readout_size = max(max(post_ids_out)) + 1
    except:
        readout_size = 0

    size_total = readout_size + num_neurons
    mat = np.zeros((num_neurons, readout_size), dtype=int)
    for pre, (post, weight) in enumerate(zip(post_ids_out, weights_out)):
        mat[pre, post] = weight

    # save to file
    print("Writing owtram.ini", end="\r")
    with open(path / "owtram.ini", "w+") as f:
        for pre, line in enumerate(mat):
            f.write(f"// owt for RSN{pre} \n")
            for post, weight in enumerate(line):
                f.write(to_hex(weight, 2))
                f.write("\n")

    # ndmram (membrane time constants)
    mat = np.zeros(size_total, dtype=int)
    mat[:num_neurons] = [n.v_mem_decay for n in config.reservoir.neurons]
    mat[num_neurons:size_total] = [n.v_mem_decay for n in config.readout.neurons]

    # save to file
    print("Writing ndmram.ini", end="\r")
    with open(path / "ndmram.ini", "w+") as f:
        for pre, dash in enumerate(mat):
            f.write(to_hex(dash, 1))
            f.write("\n")

    # ndsram (synaptic time constants, ID=0)
    mat = np.zeros(size_total, dtype=int)
    mat[:num_neurons] = [n.i_syn_decay for n in config.reservoir.neurons]
    mat[num_neurons:size_total] = [n.i_syn_decay for n in config.readout.neurons]

    # save to file
    print("Writing ndsram.ini", end="\r")
    with open(path / "ndsram.ini", "w+") as f:
        for pre, dash in enumerate(mat):
            f.write(to_hex(dash, 1))
            f.write("\n")

    # nds2ram (synaptic time constants, ID=1) --> rds2ram
    if config.synapse2_enable:
        mat = [n.i_syn2_decay for n in config.reservoir.neurons]
    else:
        mat = np.zeros(num_neurons, int)

    # save to file
    print("Writing rds2ram.ini", end="\r")
    with open(path / "rds2ram.ini", "w+") as f:
        for pre, dash in enumerate(mat):
            f.write(to_hex(dash, 1))
            f.write("\n")

    # nthram (thresholds)
    thresholds = [n.threshold for n in config.reservoir.neurons] + [
        n.threshold for n in config.readout.neurons
    ]

    # save to file
    print("Writing nthram.ini", end="\r")
    with open(path / "nthram.ini", "w+") as f:
        for pre, th in enumerate(thresholds):
            f.write(to_hex(th, 4))
            f.write("\n")

    # raram and rcram (aliases)
    mat = np.zeros(num_neurons, dtype=int) - 1
    is_source = np.zeros(num_neurons, dtype=int)
    is_target = np.zeros(num_neurons, dtype=int)
    num_sources = np.zeros(num_neurons, dtype=int)
    for i, aliases in enumerate(model.aliases):
        if len(aliases) > 0:
            mat[i] = aliases[0]
            is_source[i] = 1
            is_target[aliases[0]] += 1

    # save to file
    print("Writing raram.ini", end="\r")
    with open(path / "raram.ini", "w+") as f:
        for pre, alias in enumerate(mat):
            f.write(to_hex(alias, 3))
            f.write("\n")

    # save to file
    print("Writing rcram.ini", end="\r")
    with open(path / "rcram.ini", "w+") as f:
        for pre, issource in enumerate(is_source):
            # print(
            #     pre,
            #     "->",
            #     mat[pre],
            #     ":",
            #     is_target[mat[pre]],
            #     issource,
            #     is_target[pre],
            #     ((is_target[mat[pre]] > 1) << 2)
            #     + (issource << 1)
            #     + (is_target[pre] > 0),
            # )
            f.write(
                to_hex(
                    ((is_target[mat[pre]] > 1) << 2)
                    + (issource << 1)
                    + (is_target[pre] > 0),
                    1,
                )
            )
            f.write("\n")

    # basic config
    print("Writing basic_config.json", end="\r")
    with open(path / "basic_config.json", "w+") as f:
        conf = {}

        # number of neurons
        conf["IN"] = len(model.synapses_in)
        conf["RSN"] = len(model.synapses_rec)

        # determine output size by getting the largest target neuron id
        syns = np.hstack(model.synapses_out)
        conf["ON"] = int(np.max([s.target_neuron_id for s in syns]) + 1)

        # bit shift values
        conf["IWBS"] = model.weight_shift_inp
        conf["RWBS"] = model.weight_shift_rec
        conf["OWBS"] = model.weight_shift_out

        # expansion neurons
        # if num_expansion is not None:
        #    conf["IEN"] = num_expansion

        # dt
        conf["time_resolution_wrap"] = config.time_resolution_wrap
        conf["DT"] = sim.dt

        # number of synapses
        n_syns = 1
        syns_in = np.hstack(model.synapses_in)
        if np.any(np.array([s.target_synapse_id for s in syns_in]) == 1):
            n_syns = 2
        syns_rec = np.hstack(model.synapses_rec)
        if np.any(np.array([s.target_synapse_id for s in syns_rec]) == 1):
            n_syns = 2

        conf["N_SYNS"] = n_syns

        # aliasing
        if max([len(a) for a in model.aliases]) > 0:
            conf["RA"] = True
        else:
            conf["RA"] = False

        json.dump(conf, f)


def export_frozen_state(
    path: Union[str, Path], config: XyloConfiguration, state: XyloState
) -> None:
    """
    Export a single time-step frozen state of a Xylo network

    This function will produce a series of RAM initialisation files containing a Xylo state, written to the directory ``path``, which will be created if necessary.

    Args:
        path (Path): The directory to export the state to
        config (XyloConfiguration): The configuration of the Xylo network
        state (XyloState): A single time-step state of a Xylo network to export
    """
    # - Make `path` a path
    path = Path(path)
    if not path.exists():
        makedirs(path)

    # - Check that we have a single time point
    for k, v in zip(state._fields, state):
        if k in ["Nhidden", "Nout"]:
            continue

        assert (v.shape[0] == 1) or (
            np.ndim(v) == 1
        ), "`state` must define a single time point"

    # - Determine network size
    inp_size = np.shape(config.input.weights)[0]
    num_neurons = np.shape(config.reservoir.weights)[1]
    readout_size = np.shape(config.readout.weights)[1]
    size_total = num_neurons + readout_size

    T = 1

    # rspkram
    mat = np.zeros((T, num_neurons), dtype=int)
    spks = np.array(np.atleast_2d(state.Spikes_hid)).astype(int)

    if len(spks) > 0:
        mat[:, : spks.shape[1]] = spks

        print("Writing rspkram.ini", end="\r")
        for t, spks in enumerate(mat):
            with open(path / f"rspkram.ini", "w+") as f:
                for val in spks:
                    f.write(to_hex(val, 2))
                    f.write("\n")

    # ospkram
    mat = np.zeros((T, readout_size), dtype=int)
    spks = np.array(np.atleast_2d(state.Spikes_out)).astype(int)

    if len(spks) > 0:
        mat[:, : spks.shape[1]] = spks
        print("Writing ospkram.ini", end="\r")
        for t, spks in enumerate(mat):
            with open(path / f"ospkram.ini", "w+") as f:
                for val in spks:
                    f.write(to_hex(val, 2))
                    f.write("\n")

    # nscram
    mat = np.zeros((T, size_total), dtype=int)
    isyns = np.array(np.atleast_2d(state.I_syn_hid)).astype(int)
    mat[:, : isyns.shape[1]] = isyns
    isyns_out = np.array(np.atleast_2d(state.I_syn_out)).astype(int)
    mat[:, num_neurons : num_neurons + isyns_out.shape[1]] = isyns_out

    print("Writing nscram.ini", end="\r")
    for t, vals in enumerate(mat):
        with open(path / f"nscram.ini", "w+") as f:
            for i_neur, val in enumerate(vals):
                f.write(to_hex(val, 4))
                f.write("\n")

    # nsc2ram --> rsc2ram
    if not hasattr(state, "I_syn2_hid"):
        mat = np.zeros((0, num_neurons), int)
    else:
        mat = np.zeros((T, num_neurons), dtype=int)
        isyns2 = np.array(np.atleast_2d(state.I_syn2_hid)).astype(int)
        mat[:, : isyns2.shape[1]] = isyns2

    print("Writing rsc2ram.ini", end="\r")
    for t, vals in enumerate(mat):
        with open(path / f"rsc2ram.ini", "w+") as f:
            for val in vals:
                f.write(to_hex(val, 4))
                f.write("\n")

    # nmpram
    mat = np.zeros((T, size_total), dtype=int)
    vmems = np.array(np.atleast_2d(state.V_mem_hid)).astype(int)
    mat[:, : vmems.shape[1]] = vmems
    vmems_out = np.array(np.atleast_2d(state.V_mem_out)).astype(int)
    mat[:, num_neurons : num_neurons + vmems_out.shape[1]] = vmems_out
    print("Writing nmpram.ini", end="\r")
    for t, vals in enumerate(mat):
        with open(path / f"nmpram.ini", "w+") as f:
            for i_neur, val in enumerate(vals):
                f.write(to_hex(val, 4))
                f.write("\n")


def export_temporal_state(
    path: Union[Path, str],
    config: XyloConfiguration,
    inp_spks: np.ndarray,
    state: XyloState,
) -> None:
    """
    Export the state of a Xylo network over time, for debugging purposes

    This function will produce a series of RAM files, per time-step, containing the recorded state evolution of a Xylo network. The files will be save to the directory ``path``, which will be created if necessary.

    Args:
        path (Path): The directory to export the state to
        config (XyloConfiguration): The configuration of the Xylo network
        inp_spks (np.ndarray): The input spikes for this simulation
        state (XyloState): A temporal state of a Xylo network to export
    """
    # - Make `path` a path
    path = Path(path)

    # - Determine network size
    inp_size = np.shape(config.input.weights)[0]
    num_neurons = np.shape(config.reservoir.weights)[1]
    readout_size = np.shape(config.readout.weights)[1]
    size_total = num_neurons + readout_size

    # rspkram
    mat = np.zeros((np.shape(state.Spikes_hid)[0], num_neurons), dtype=int)
    spks = np.array(state.Spikes_hid).astype(int)

    if len(spks) > 0:
        mat[:, : spks.shape[1]] = spks

        path_spkr = path / "spk_res"
        if not path_spkr.exists():
            makedirs(path_spkr)

        print("Writing rspkram files in spk_res", end="\r")
        for t, spks in enumerate(mat):
            with open(path_spkr / f"rspkram_{t}.txt", "w+") as f:
                for val in spks:
                    f.write(to_hex(val, 2))
                    f.write("\n")

    # ospkram
    mat = np.zeros((np.shape(state.Spikes_out)[0], readout_size), dtype=int)
    spks = np.array(state.Spikes_out).astype(int)

    if len(spks) > 0:
        mat[:, : spks.shape[1]] = spks

        path_spko = path / "spk_out"
        if not path_spko.exists():
            makedirs(path_spko)

        print("Writing ospkram files in spk_out", end="\r")
        for t, spks in enumerate(mat):
            with open(path_spko / f"ospkram_{t}.txt", "w+") as f:
                for val in spks:
                    f.write(to_hex(val, 2))
                    f.write("\n")

    # nscram
    mat = np.zeros((np.shape(state.I_syn_hid)[0], size_total), dtype=int)
    isyns = np.array(state.I_syn_hid).astype(int)
    mat[:, : isyns.shape[1]] = isyns
    isyns_out = np.array(state.I_syn_out).astype(int)
    mat[:, num_neurons : num_neurons + isyns_out.shape[1]] = isyns_out

    path_isyn = path / "isyn"
    if not path_isyn.exists():
        makedirs(path_isyn)

    print("Writing nscram files in isyn", end="\r")
    for t, vals in enumerate(mat):
        with open(path_isyn / f"nscram_{t}.txt", "w+") as f:
            for i_neur, val in enumerate(vals):
                f.write(to_hex(val, 4))
                f.write("\n")

    # nsc2ram --> rsc2ram
    if not hasattr(state, "I_syn2_hid"):
        mat = np.zeros((0, num_neurons), int)
    else:
        mat = np.zeros((np.shape(state.I_syn2_hid)[0], num_neurons), dtype=int)
        isyns2 = np.array(state.I_syn2_hid).astype(int)
        mat[:, : isyns2.shape[1]] = isyns2

    path_isyn2 = path / "isyn2"
    if not path_isyn2.exists():
        makedirs(path_isyn2)

    print("Writing rsc2ram files in isyn2", end="\r")
    for t, vals in enumerate(mat):
        with open(path_isyn2 / f"rsc2ram_{t}.txt", "w+") as f:
            for val in vals:
                f.write(to_hex(val, 4))
                f.write("\n")

    # nmpram
    mat = np.zeros((np.shape(state.V_mem_hid)[0], size_total), dtype=int)
    vmems = np.array(state.V_mem_hid).astype(int)
    mat[:, : vmems.shape[1]] = vmems
    vmems_out = np.array(state.V_mem_out).astype(int)
    mat[:, num_neurons : num_neurons + vmems_out.shape[1]] = vmems_out

    path_vmem = path / "vmem"
    if not path_vmem.exists():
        makedirs(path_vmem)

    print("Writing nmpram files in vmem", end="\r")
    for t, vals in enumerate(mat):
        with open(path_vmem / f"nmpram_{t}.txt", "w+") as f:
            for i_neur, val in enumerate(vals):
                f.write(to_hex(val, 4))
                f.write("\n")

    if inp_spks is not None:
        # input spikes
        path_spki = path / "spk_in"
        if not path_spki.exists():
            makedirs(path_spki)

        print("Writing inp_spks.txt", end="\r")
        with open(path_spki / "inp_spks.txt", "w+") as f:
            idle = -1
            for t, chans in enumerate(inp_spks):
                idle += 1
                if not np.all(chans == 0):
                    f.write(f"// time step {t}\n")
                    if idle > 0:
                        f.write(f"idle {idle}\n")
                    idle = 0
                    for chan, num_spikes in enumerate(chans):
                        for _ in range(num_spikes):
                            f.write(f"wr IN{to_hex(chan, 1)}\n")


def export_allram_state(
    path: Union[Path, str],
    config: XyloConfiguration,
    inp_spks: np.ndarray,
    state: XyloState,
) -> None:
    """
    Export the all RAM state of a Xylo network over time, for debugging purposes

    This function will produce a series of RAM files, per time-step, containing the recorded state evolution of a Xylo network. The files will be written to a directory ``path``, which will be created if necessary.

    Args:
        path (Path): The directory to export the state to
        config (XyloConfiguration): The configuration of the Xylo network
        inp_spks (np.ndarray): The input spikes for this simulation
        state (XyloState): A temporal state of a Xylo network to export
    """
    # - Make `path` a path
    path = Path(path)

    # - Determine network size
    inp_size = np.shape(config.input.weights)[0]
    num_neurons = np.shape(config.reservoir.weights)[1]
    readout_size = np.shape(config.readout.weights)[1]
    size_total = num_neurons + readout_size

    Nin = inp_size
    Nhidden = num_neurons
    Nout = readout_size

    # - rspkram
    mat = np.zeros((np.shape(state.Spikes_hid)[0], num_neurons), dtype=int)
    spks = np.array(state.Spikes_hid).astype(int)

    if len(spks) > 0:
        mat[:, : spks.shape[1]] = spks

        path_spkr = path / "spk_res"
        if not path_spkr.exists():
            makedirs(path_spkr)

        print("Writing rspkram files in spk_res", end="\r")
        for t, spks in enumerate(mat):
            with open(
                path_spkr / f"rspkram_{t-1}.txt", "w+"
            ) as f:  # t-1 because add 1 before evolve
                for val in spks:
                    f.write(to_hex(val, 2))
                    f.write("\n")

    # - ospkram
    mat = np.zeros((np.shape(state.Spikes_out)[0], readout_size), dtype=int)
    spks = np.array(state.Spikes_out).astype(int)

    if len(spks) > 0:
        mat[:, : spks.shape[1]] = spks[:, 0:Nout]  # [:, 0:Nout] for the last step ???

        path_spko = path / "spk_out"
        if not path_spko.exists():
            makedirs(path_spko)

        print("Writing ospkram files in spk_out", end="\r")
        for t, spks in enumerate(mat):
            with open(path_spko / f"ospkram_{t-1}.txt", "w+") as f:
                for val in spks:
                    f.write(to_hex(val, 2))
                    f.write("\n")

    # - nscram
    mat = np.zeros((np.shape(state.I_syn_hid)[0], size_total), dtype=int)
    isyns = np.array(state.I_syn_hid).astype(int)
    mat[:, : isyns.shape[1]] = isyns
    isyns_out = np.array(state.I_syn_out).astype(int)
    mat[:, num_neurons : num_neurons + isyns_out.shape[1]] = isyns_out

    path_isyn = path / "isyn"
    if not path_isyn.exists():
        makedirs(path_isyn)

    print("Writing nscram files in isyn", end="\r")
    for t, vals in enumerate(mat):
        with open(path_isyn / f"nscram_{t-1}.txt", "w+") as f:
            for i_neur, val in enumerate(vals):
                f.write(to_hex(val, 4))
                f.write("\n")

    # - nsc2ram renamed as rsc2ram (correct name in the Xylo datasheet)
    if not hasattr(state, "I_syn2_hid"):
        mat = np.zeros((0, num_neurons), int)
    else:
        mat = np.zeros((np.shape(state.I_syn2_hid)[0], num_neurons), dtype=int)
        isyns2 = np.array(state.I_syn2_hid).astype(int)
        mat[:, : isyns2.shape[1]] = isyns2

    path_isyn2 = path / "isyn2"
    if not path_isyn2.exists():
        makedirs(path_isyn2)

    print("Writing rsc2ram files in isyn2", end="\r")
    for t, vals in enumerate(mat):
        with open(path_isyn2 / f"rsc2ram_{t-1}.txt", "w+") as f:
            for val in vals:
                f.write(to_hex(val, 4))
                f.write("\n")

    # - nmpram
    mat = np.zeros((np.shape(state.V_mem_hid)[0], size_total), dtype=int)
    vmems = np.array(state.V_mem_hid).astype(int)
    mat[:, : vmems.shape[1]] = vmems
    vmems_out = np.array(state.V_mem_out).astype(int)
    mat[:, num_neurons : num_neurons + vmems_out.shape[1]] = vmems_out

    path_vmem = path / "vmem"
    if not path_vmem.exists():
        makedirs(path_vmem)

    print("Writing nmpram files in vmem", end="\r")
    for t, vals in enumerate(mat):
        with open(path_vmem / f"nmpram_{t-1}.txt", "w+") as f:
            for i_neur, val in enumerate(vals):
                f.write(to_hex(val, 4))
                f.write("\n")

    if inp_spks is not None:
        # - input spikes
        path_spki = path / "spk_in"
        if not path_spki.exists():
            makedirs(path_spki)

        print("Writing inp_spks.txt", end="\r")
        with open(path_spki / "inp_spks.txt", "w+") as f:
            idle = -1
            for t, chans in enumerate(inp_spks):
                idle += 1
                if not np.all(chans == 0):
                    f.write(f"// time step {t}\n")
                    if idle > 0:
                        f.write(f"idle {idle}\n")
                    idle = 0
                    for chan, num_spikes in enumerate(chans):
                        for _ in range(num_spikes):
                            f.write(f"wr IN{to_hex(chan, 1)}\n")

    # - Save config RAM, not export dummy neuron
    # IWTRAM_state: input_weight_ram_ts
    mat = np.zeros((np.shape(state.IWTRAM_state)[0], Nin * Nhidden), dtype=int)
    input_weight = np.array(state.IWTRAM_state).astype(int)
    mat[:, : input_weight.shape[1]] = input_weight[:, 0 : Nin * Nhidden]

    path_IWTRAM_state = path / "IWTRAM_state"
    if not path_IWTRAM_state.exists():
        makedirs(path_IWTRAM_state)

    print("Writing IWTRAM files in input_weight", end="\r")
    for t, vals in enumerate(mat):
        with open(path_IWTRAM_state / f"IWTRAM_{t-1}.txt", "w+") as f:
            for i_neur, val in enumerate(vals):
                if i_neur % Nhidden == 0:
                    f.write(f"// iwt for IN{i_neur//Nhidden} \n")
                f.write(to_hex(val, 2))
                f.write("\n")

    # - IWT2RAM_state: input_weight_2ram_ts
    mat = np.zeros((np.shape(state.IWT2RAM_state)[0], Nin * Nhidden), dtype=int)
    input_weight_2 = np.array(state.IWT2RAM_state).astype(int)
    mat[:, : input_weight_2.shape[1]] = input_weight_2[:, 0 : Nin * Nhidden]

    path_IWT2RAM_state = path / "IWT2RAM_state"
    if not path_IWT2RAM_state.exists():
        makedirs(path_IWT2RAM_state)

    print("Writing IWT2RAM files in input_weight_2", end="\r")
    for t, vals in enumerate(mat):
        with open(path_IWT2RAM_state / f"IWT2RAM_{t-1}.txt", "w+") as f:
            for i_neur, val in enumerate(vals):
                if i_neur % Nhidden == 0:
                    f.write(f"// iwt2 for IN{i_neur//Nhidden} \n")
                f.write(to_hex(val, 2))
                f.write("\n")

    # - NDSRAM_state: neuron_dash_syn_ram_ts
    mat = np.zeros(
        (np.shape(state.NDSRAM_state)[0], Nhidden + num_buffer_neurons(Nhidden) + Nout),
        dtype=int,
    )
    neuron_dash_syn = np.array(state.NDSRAM_state).astype(int)
    mat[:, : neuron_dash_syn.shape[1]] = neuron_dash_syn[
        :, 0 : Nhidden + num_buffer_neurons(Nhidden) + Nout
    ]

    path_NDSRAM_state = path / "NDSRAM_state"
    if not path_NDSRAM_state.exists():
        makedirs(path_NDSRAM_state)

    print("Writing NDSRAM files in input_weight", end="\r")
    for t, vals in enumerate(mat):
        with open(path_NDSRAM_state / f"NDSRAM_{t-1}.txt", "w+") as f:
            for i_neur, val in enumerate(vals):
                f.write(to_hex(val, 1))
                f.write("\n")

    # - RDS2RAM_state: reservoir_dash_syn_2ram_ts
    mat = np.zeros(
        (np.shape(state.RDS2RAM_state)[0], Nhidden + num_buffer_neurons(Nhidden)),
        dtype=int,
    )
    reservoir_dash_syn_2 = np.array(state.RDS2RAM_state).astype(int)
    mat[:, : reservoir_dash_syn_2.shape[1]] = reservoir_dash_syn_2[
        :, 0 : Nhidden + num_buffer_neurons(Nhidden)
    ]
    path_RDS2RAM_state = path / "RDS2RAM_state"
    if not path_RDS2RAM_state.exists():
        makedirs(path_RDS2RAM_state)

    print("Writing RDS2RAM files in reservoir_dash_syn_2", end="\r")
    for t, vals in enumerate(mat):
        with open(path_RDS2RAM_state / f"RDS2RAM_{t-1}.txt", "w+") as f:
            for i_neur, val in enumerate(vals):
                f.write(to_hex(val, 1))
                f.write("\n")

    # - NDMRAM_state: neuron_dash_mem_ram_ts
    mat = np.zeros(
        (np.shape(state.NDMRAM_state)[0], Nhidden + num_buffer_neurons(Nhidden)),
        dtype=int,
    )
    neuron_dash_mem = np.array(state.NDMRAM_state).astype(int)
    mat[:, : neuron_dash_mem.shape[1]] = neuron_dash_mem[
        :, 0 : Nhidden + num_buffer_neurons(Nhidden)
    ]

    path_NDMRAM_state = path / "NDMRAM_state"
    if not path_NDMRAM_state.exists():
        makedirs(path_NDMRAM_state)

    print("Writing NDMRAM files in neuron_dash_mem", end="\r")
    for t, vals in enumerate(mat):
        with open(path_NDMRAM_state / f"NDMRAM_{t-1}.txt", "w+") as f:
            for i_neur, val in enumerate(vals):
                f.write(to_hex(val, 1))
                f.write("\n")

    # - NTHRAM_state: neuron_threshold_ram_ts
    mat = np.zeros(
        (np.shape(state.NTHRAM_state)[0], Nhidden + num_buffer_neurons(Nhidden) + Nout),
        dtype=int,
    )
    neuron_threshold = np.array(state.NTHRAM_state).astype(int)
    mat[:, : neuron_threshold.shape[1]] = neuron_threshold[
        :, 0 : Nhidden + num_buffer_neurons(Nhidden) + Nout
    ]

    path_NTHRAM_state = path / "NTHRAM_state"
    if not path_NTHRAM_state.exists():
        makedirs(path_NTHRAM_state)

    print("Writing NTHRAM files in neuron_threshold", end="\r")
    for t, vals in enumerate(mat):
        with open(path_NTHRAM_state / f"NTHRAM_{t-1}.txt", "w+") as f:
            for i_neur, val in enumerate(vals):
                f.write(to_hex(val, 4))
                f.write("\n")

    # - RCRAM_state: reservoir_config_ram_ts
    mat = np.zeros(
        (np.shape(state.RCRAM_state)[0], Nhidden + num_buffer_neurons(Nhidden)),
        dtype=int,
    )
    reservoir_config = np.array(state.RCRAM_state).astype(int)
    mat[:, : reservoir_config.shape[1]] = reservoir_config[
        :, 0 : Nhidden + num_buffer_neurons(Nhidden)
    ]
    path_RCRAM_state = path / "RCRAM_state"
    if not path_RCRAM_state.exists():
        makedirs(path_RCRAM_state)

    print("Writing RCRAM files in input_weight", end="\r")
    for t, vals in enumerate(mat):
        with open(path_RCRAM_state / f"RCRAM_{t-1}.txt", "w+") as f:
            for i_neur, val in enumerate(vals):
                f.write(to_hex(val, 1))
                f.write("\n")

    # - RARAM_state: reservoir_aliasing_ram_ts
    mat = np.zeros(
        (np.shape(state.RARAM_state)[0], Nhidden + num_buffer_neurons(Nhidden)),
        dtype=int,
    )
    reservoir_aliasing = np.array(state.RARAM_state).astype(int)
    mat[:, : reservoir_aliasing.shape[1]] = reservoir_aliasing[
        :, 0 : Nhidden + num_buffer_neurons(Nhidden)
    ]
    path_RARAM_state = path / "RARAM_state"
    if not path_RARAM_state.exists():
        makedirs(path_RARAM_state)

    print("Writing RARAM files in reservoir_aliasing", end="\r")
    for t, vals in enumerate(mat):
        with open(path_RARAM_state / f"RARAM_{t-1}.txt", "w+") as f:
            for i_neur, val in enumerate(vals):
                f.write(to_hex(val, 3))
                f.write("\n")

    # - REFOCRAM_state: reservoir_effective_fanout_count_ram_ts
    mat = np.zeros(
        (np.shape(state.REFOCRAM_state)[0], Nhidden + num_buffer_neurons(Nhidden)),
        dtype=int,
    )
    reservoir_effective_fanout_count = np.array(state.REFOCRAM_state).astype(int)
    mat[
        :, : reservoir_effective_fanout_count.shape[1]
    ] = reservoir_effective_fanout_count[:, 0 : Nhidden + num_buffer_neurons(Nhidden)]
    path_REFOCRAM_state = path / "REFOCRAM_state"
    if not path_REFOCRAM_state.exists():
        makedirs(path_REFOCRAM_state)

    print("Writing REFOCRAM files in reservoir_effective_fanout_count", end="\r")
    for t, vals in enumerate(mat):
        with open(path_REFOCRAM_state / f"REFOCRAM_{t-1}.txt", "w+") as f:
            for i_neur, val in enumerate(vals):
                f.write(to_hex(val, 2))
                f.write("\n")

    # - RFORAM_state: recurrent_fanout_ram_ts
    mat = np.zeros(
        (np.shape(state.RFORAM_state)[0], np.shape(state.RFORAM_state)[1]), dtype=int
    )  # 32000
    recurrent_fanout = np.array(state.RFORAM_state).astype(int)
    mat[:, : recurrent_fanout.shape[1]] = recurrent_fanout

    path_RFORAM_state = path / "RFORAM_state"
    if not path_RFORAM_state.exists():
        makedirs(path_RFORAM_state)

    print("Writing RFORAM files in recurrent_fanout", end="\r")
    for t, rforam in enumerate(mat):
        with open(path_RFORAM_state / f"RFORAM_{t-1}.txt", "w+") as f:
            reservoir_fanout_total = 0
            for res_neur_index, fanout_count in enumerate(
                reservoir_effective_fanout_count[t]
            ):
                f.write(f"// rfo of RSN{res_neur_index} \n")
                for fanout_index in range(fanout_count):
                    f.write(to_hex(rforam[reservoir_fanout_total], 3))
                    f.write("\n")
                    reservoir_fanout_total += 1

    # - RWTRAM_state: recurrent_weight_ram_ts
    mat = np.zeros(
        (np.shape(state.RWTRAM_state)[0], np.shape(state.RWTRAM_state)[1]), dtype=int
    )  # 32000
    recurrent_weight = np.array(state.RWTRAM_state).astype(int)
    mat[:, : recurrent_weight.shape[1]] = recurrent_weight

    path_RWTRAM_state = path / "RWTRAM_state"
    if not path_RWTRAM_state.exists():
        makedirs(path_RWTRAM_state)

    print("Writing RWTRAM files in recurrent_weight", end="\r")
    for t, rforam in enumerate(mat):
        with open(path_RWTRAM_state / f"RWTRAM_{t-1}.txt", "w+") as f:
            reservoir_fanout_total = 0
            for res_neur_index, fanout_count in enumerate(
                reservoir_effective_fanout_count[t]
            ):
                f.write(f"// rwt of RSN{res_neur_index} \n")
                for fanout_index in range(fanout_count):
                    f.write(to_hex(rforam[reservoir_fanout_total], 2))
                    f.write("\n")
                    reservoir_fanout_total += 1

    # - RWT2RAM_state: recurrent_weight_2ram_ts
    mat = np.zeros(
        (np.shape(state.RWT2RAM_state)[0], np.shape(state.RWT2RAM_state)[1]), dtype=int
    )  # 32000
    recurrent_weight_2 = np.array(state.RWT2RAM_state).astype(int)
    mat[:, : recurrent_weight_2.shape[1]] = recurrent_weight_2

    path_RWT2RAM_state = path / "RWT2RAM_state"
    if not path_RWT2RAM_state.exists():
        makedirs(path_RWT2RAM_state)

    print("Writing RWT2RAM files in recurrent_weight_2", end="\r")
    for t, rforam in enumerate(mat):
        with open(path_RWT2RAM_state / f"RWT2RAM_{t-1}.txt", "w+") as f:
            reservoir_fanout_total = 0
            for res_neur_index, fanout_count in enumerate(
                reservoir_effective_fanout_count[t]
            ):
                f.write(f"// rwt2 of RSN{res_neur_index} \n")
                for fanout_index in range(fanout_count):
                    f.write(to_hex(rforam[reservoir_fanout_total], 2))
                    f.write("\n")
                    reservoir_fanout_total += 1

    # - OWTRAM_state: output_weight_ram_ts
    mat = np.zeros(
        (
            np.shape(state.OWTRAM_state)[0],
            Nout * (Nhidden + num_buffer_neurons(Nhidden)),
        ),
        dtype=int,
    )
    output_weight = np.array(state.OWTRAM_state).astype(int)
    mat[:, : output_weight.shape[1]] = output_weight[
        :, 0 : Nout * (Nhidden + num_buffer_neurons(Nhidden))
    ]

    path_OWTRAM_state = path / "OWTRAM_state"
    if not path_OWTRAM_state.exists():
        makedirs(path_OWTRAM_state)

    print("Writing OWTRAM files in output_weight", end="\r")
    for t, vals in enumerate(mat):
        with open(path_OWTRAM_state / f"OWTRAM_{t-1}.txt", "w+") as f:
            for i_neur, val in enumerate(vals):
                if i_neur % Nout == 0:
                    f.write(f"// owt for RSN{i_neur//Nout} \n")
                f.write(to_hex(val, 2))
                f.write("\n")


def export_last_state(
    path: Union[Path, str],
    config: XyloConfiguration,
    inp_spks: np.ndarray,
    state: XyloState,
) -> None:
    """
    Export the final state of a Xylo network, evolved over an input

    This function will produce a series of RAM files, per time-step, containing the recorded state evolution of a Xylo network. The files will be written to the directory ``path``, which will be created if necessary.

    Args:
        path (Path): The directory to export the state to
        config (XyloConfiguration): The configuration of the Xylo network
        inp_spks (np.ndarray): The input spikes for this simulation
        state (XyloState): A temporal state of a Xylo network to export
    """
    # - Make `path` a path
    path = Path(path)

    # - Determine network size
    inp_size = np.shape(config.input.weights)[0]
    num_neurons = np.shape(config.reservoir.weights)[1]
    readout_size = np.shape(config.readout.weights)[1]
    size_total = num_neurons + readout_size

    Nin = inp_size
    Nhidden = num_neurons
    Nout = readout_size

    # rspkram
    mat = np.zeros((np.shape(state.Spikes_hid)[0], num_neurons), dtype=int)
    spks = np.array(state.Spikes_hid).astype(int)

    if len(spks) > 0:
        mat[:, : spks.shape[1]] = spks

        path_spkr = path / "spk_res"
        if not path_spkr.exists():
            makedirs(path_spkr)

        print("Writing rspkram files in spk_res", end="\r")
        for t, spks in enumerate(mat):
            with open(
                path_spkr / "rspkram_last.txt", "w+"
            ) as f:  # t-1 because add 1 before evolve
                for val in spks:
                    f.write(to_hex(val, 2))
                    f.write("\n")

    # ospkram
    mat = np.zeros((np.shape(state.Spikes_out)[0], readout_size), dtype=int)
    spks = np.array(state.Spikes_out).astype(int)

    if len(spks) > 0:
        mat[:, : spks.shape[1]] = spks[:, 0:Nout]  # [:, 0:Nout] for the last step ???

        path_spko = path / "spk_out"
        if not path_spko.exists():
            makedirs(path_spko)

        print("Writing ospkram files in spk_out", end="\r")
        for t, spks in enumerate(mat):
            with open(path_spko / "ospkram_last.txt", "w+") as f:
                for val in spks:
                    f.write(to_hex(val, 2))
                    f.write("\n")

    # nscram
    mat = np.zeros((np.shape(state.I_syn_hid)[0], size_total), dtype=int)
    isyns = np.array(state.I_syn_hid).astype(int)
    mat[:, : isyns.shape[1]] = isyns
    isyns_out = np.array(state.I_syn_out).astype(int)
    mat[:, num_neurons : num_neurons + isyns_out.shape[1]] = isyns_out

    path_isyn = path / "isyn"
    if not path_isyn.exists():
        makedirs(path_isyn)

    print("Writing nscram files in isyn", end="\r")
    for t, vals in enumerate(mat):
        with open(path_isyn / "nscram_last.txt", "w+") as f:
            for i_neur, val in enumerate(vals):
                f.write(to_hex(val, 4))
                f.write("\n")

    # nsc2ram --> rsc2ram
    if not hasattr(state, "I_syn2_hid"):
        mat = np.zeros((0, num_neurons), int)
    else:
        mat = np.zeros((np.shape(state.I_syn2_hid)[0], num_neurons), dtype=int)
        isyns2 = np.array(state.I_syn2_hid).astype(int)
        mat[:, : isyns2.shape[1]] = isyns2

    path_isyn2 = path / "isyn2"
    if not path_isyn2.exists():
        makedirs(path_isyn2)

    print("Writing rsc2ram files in isyn2", end="\r")
    for t, vals in enumerate(mat):
        with open(path_isyn2 / "rsc2ram_last.txt", "w+") as f:
            for val in vals:
                f.write(to_hex(val, 4))
                f.write("\n")

    # nmpram
    mat = np.zeros((np.shape(state.V_mem_hid)[0], size_total), dtype=int)
    vmems = np.array(state.V_mem_hid).astype(int)
    mat[:, : vmems.shape[1]] = vmems
    vmems_out = np.array(state.V_mem_out).astype(int)
    mat[:, num_neurons : num_neurons + vmems_out.shape[1]] = vmems_out

    path_vmem = path / "vmem"
    if not path_vmem.exists():
        makedirs(path_vmem)

    print("Writing nmpram files in vmem", end="\r")
    for t, vals in enumerate(mat):
        with open(path_vmem / "nmpram_last.txt", "w+") as f:
            for i_neur, val in enumerate(vals):
                f.write(to_hex(val, 4))
                f.write("\n")

    if inp_spks is not None:
        # input spikes
        path_spki = path / "spk_in"
        if not path_spki.exists():
            makedirs(path_spki)

        print("Writing inp_spks.txt", end="\r")
        with open(path_spki / "inp_spks.txt", "w+") as f:
            idle = -1
            for t, chans in enumerate(inp_spks):
                idle += 1
                if not np.all(chans == 0):
                    f.write(f"// time step {t}\n")
                    if idle > 0:
                        f.write(f"idle {idle}\n")
                    idle = 0
                    for chan, num_spikes in enumerate(chans):
                        for _ in range(num_spikes):
                            f.write(f"wr IN{to_hex(chan, 1)}\n")

    # - Save config RAM, not export dummy neuron
    # IWTRAM_state: input_weight_ram_ts
    mat = np.zeros((np.shape(state.IWTRAM_state)[0], Nin * Nhidden), dtype=int)
    input_weight = np.array(state.IWTRAM_state).astype(int)
    mat[:, : input_weight.shape[1]] = input_weight[:, 0 : Nin * Nhidden]

    path_IWTRAM_state = path / "IWTRAM_state"
    if not path_IWTRAM_state.exists():
        makedirs(path_IWTRAM_state)

    print("Writing IWTRAM files in input_weight", end="\r")
    for t, vals in enumerate(mat):
        with open(path_IWTRAM_state / "IWTRAM_last.txt", "w+") as f:
            for i_neur, val in enumerate(vals):
                if i_neur % Nhidden == 0:
                    f.write(f"// iwt for IN{i_neur//Nhidden} \n")
                f.write(to_hex(val, 2))
                f.write("\n")

    # IWT2RAM_state input_weight_2ram_ts
    mat = np.zeros((np.shape(state.IWT2RAM_state)[0], Nin * Nhidden), dtype=int)
    input_weight_2 = np.array(state.IWT2RAM_state).astype(int)
    mat[:, : input_weight_2.shape[1]] = input_weight_2[:, 0 : Nin * Nhidden]

    path_IWT2RAM_state = path / "IWT2RAM_state"
    if not path_IWT2RAM_state.exists():
        makedirs(path_IWT2RAM_state)

    print("Writing IWT2RAM files in input_weight_2", end="\r")
    for t, vals in enumerate(mat):
        with open(path_IWT2RAM_state / "IWT2RAM_last.txt", "w+") as f:
            for i_neur, val in enumerate(vals):
                if i_neur % Nhidden == 0:
                    f.write(f"// iwt2 for IN{i_neur//Nhidden} \n")
                f.write(to_hex(val, 2))
                f.write("\n")

    # NDSRAM_state:neuron_dash_syn_ram_ts
    mat = np.zeros(
        (np.shape(state.NDSRAM_state)[0], Nhidden + num_buffer_neurons(Nhidden) + Nout),
        dtype=int,
    )
    neuron_dash_syn = np.array(state.NDSRAM_state).astype(int)
    mat[:, : neuron_dash_syn.shape[1]] = neuron_dash_syn[
        :, 0 : Nhidden + num_buffer_neurons(Nhidden) + Nout
    ]

    path_NDSRAM_state = path / "NDSRAM_state"
    if not path_NDSRAM_state.exists():
        makedirs(path_NDSRAM_state)

    print("Writing NDSRAM files in input_weight", end="\r")
    for t, vals in enumerate(mat):
        with open(path_NDSRAM_state / "NDSRAM_last.txt", "w+") as f:
            for i_neur, val in enumerate(vals):
                f.write(to_hex(val, 1))
                f.write("\n")

    # RDS2RAM_state: reservoir_dash_syn_2ram_ts
    mat = np.zeros(
        (np.shape(state.RDS2RAM_state)[0], Nhidden + num_buffer_neurons(Nhidden)),
        dtype=int,
    )
    reservoir_dash_syn_2 = np.array(state.RDS2RAM_state).astype(int)
    mat[:, : reservoir_dash_syn_2.shape[1]] = reservoir_dash_syn_2[
        :, 0 : Nhidden + num_buffer_neurons(Nhidden)
    ]
    path_RDS2RAM_state = path / "RDS2RAM_state"
    if not path_RDS2RAM_state.exists():
        makedirs(path_RDS2RAM_state)

    print("Writing RDS2RAM files in reservoir_dash_syn_2", end="\r")
    for t, vals in enumerate(mat):
        with open(path_RDS2RAM_state / "RDS2RAM_last.txt", "w+") as f:
            for i_neur, val in enumerate(vals):
                f.write(to_hex(val, 1))
                f.write("\n")

    # NDMRAM_state: neuron_dash_mem_ram_ts
    mat = np.zeros(
        (np.shape(state.NDMRAM_state)[0], Nhidden + num_buffer_neurons(Nhidden)),
        dtype=int,
    )
    neuron_dash_mem = np.array(state.NDMRAM_state).astype(int)
    mat[:, : neuron_dash_mem.shape[1]] = neuron_dash_mem[
        :, 0 : Nhidden + num_buffer_neurons(Nhidden)
    ]

    path_NDMRAM_state = path / "NDMRAM_state"
    if not path_NDMRAM_state.exists():
        makedirs(path_NDMRAM_state)

    print("Writing NDMRAM files in neuron_dash_mem", end="\r")
    for t, vals in enumerate(mat):
        with open(path_NDMRAM_state / "NDMRAM_last.txt", "w+") as f:
            for i_neur, val in enumerate(vals):
                f.write(to_hex(val, 1))
                f.write("\n")

    # NTHRAM_state: neuron_threshold_ram_ts
    mat = np.zeros(
        (np.shape(state.NTHRAM_state)[0], Nhidden + num_buffer_neurons(Nhidden) + Nout),
        dtype=int,
    )
    neuron_threshold = np.array(state.NTHRAM_state).astype(int)
    mat[:, : neuron_threshold.shape[1]] = neuron_threshold[
        :, 0 : Nhidden + num_buffer_neurons(Nhidden) + Nout
    ]

    path_NTHRAM_state = path / "NTHRAM_state"
    if not path_NTHRAM_state.exists():
        makedirs(path_NTHRAM_state)

    print("Writing NTHRAM files in neuron_threshold", end="\r")
    for t, vals in enumerate(mat):
        with open(path_NTHRAM_state / "NTHRAM_last.txt", "w+") as f:
            for i_neur, val in enumerate(vals):
                f.write(to_hex(val, 4))
                f.write("\n")

    # RCRAM_state: reservoir_config_ram_ts
    mat = np.zeros(
        (np.shape(state.RCRAM_state)[0], Nhidden + num_buffer_neurons(Nhidden)),
        dtype=int,
    )
    reservoir_config = np.array(state.RCRAM_state).astype(int)
    mat[:, : reservoir_config.shape[1]] = reservoir_config[
        :, 0 : Nhidden + num_buffer_neurons(Nhidden)
    ]
    path_RCRAM_state = path / "RCRAM_state"
    if not path_RCRAM_state.exists():
        makedirs(path_RCRAM_state)

    print("Writing RCRAM files in input_weight", end="\r")
    for t, vals in enumerate(mat):
        with open(path_RCRAM_state / "RCRAM_last.txt", "w+") as f:
            for i_neur, val in enumerate(vals):
                f.write(to_hex(val, 1))
                f.write("\n")

    # RARAM_state: reservoir_aliasing_ram_ts
    mat = np.zeros(
        (np.shape(state.RARAM_state)[0], Nhidden + num_buffer_neurons(Nhidden)),
        dtype=int,
    )
    reservoir_aliasing = np.array(state.RARAM_state).astype(int)
    mat[:, : reservoir_aliasing.shape[1]] = reservoir_aliasing[
        :, 0 : Nhidden + num_buffer_neurons(Nhidden)
    ]
    path_RARAM_state = path / "RARAM_state"
    if not path_RARAM_state.exists():
        makedirs(path_RARAM_state)

    print("Writing RARAM files in reservoir_aliasing", end="\r")
    for t, vals in enumerate(mat):
        with open(path_RARAM_state / "RARAM_last.txt", "w+") as f:
            for i_neur, val in enumerate(vals):
                f.write(to_hex(val, 3))
                f.write("\n")

    # REFOCRAM_state: reservoir_effective_fanout_count_ram_ts
    mat = np.zeros(
        (np.shape(state.REFOCRAM_state)[0], Nhidden + num_buffer_neurons(Nhidden)),
        dtype=int,
    )
    reservoir_effective_fanout_count = np.array(state.REFOCRAM_state).astype(int)
    mat[
        :, : reservoir_effective_fanout_count.shape[1]
    ] = reservoir_effective_fanout_count[:, 0 : Nhidden + num_buffer_neurons(Nhidden)]
    path_REFOCRAM_state = path / "REFOCRAM_state"
    if not path_REFOCRAM_state.exists():
        makedirs(path_REFOCRAM_state)

    print("Writing REFOCRAM files in reservoir_effective_fanout_count", end="\r")
    for t, vals in enumerate(mat):
        with open(path_REFOCRAM_state / "REFOCRAM_last.txt", "w+") as f:
            for i_neur, val in enumerate(vals):
                f.write(to_hex(val, 2))
                f.write("\n")

    # RFORAM_state: recurrent_fanout_ram_ts
    mat = np.zeros(
        (np.shape(state.RFORAM_state)[0], np.shape(state.RFORAM_state)[1]), dtype=int
    )  # 32000
    recurrent_fanout = np.array(state.RFORAM_state).astype(int)
    mat[:, : recurrent_fanout.shape[1]] = recurrent_fanout

    path_RFORAM_state = path / "RFORAM_state"
    if not path_RFORAM_state.exists():
        makedirs(path_RFORAM_state)

    print("Writing RFORAM files in recurrent_fanout", end="\r")
    for t, rforam in enumerate(mat):
        with open(path_RFORAM_state / "RFORAM_last.txt", "w+") as f:
            reservoir_fanout_total = 0
            for res_neur_index, fanout_count in enumerate(
                reservoir_effective_fanout_count[t]
            ):
                f.write(f"// rfo of RSN{res_neur_index} \n")
                for fanout_index in range(fanout_count):
                    f.write(to_hex(rforam[reservoir_fanout_total], 3))
                    f.write("\n")
                    reservoir_fanout_total += 1

    # RWTRAM_state: recurrent_weight_ram_ts
    mat = np.zeros(
        (np.shape(state.RWTRAM_state)[0], np.shape(state.RWTRAM_state)[1]), dtype=int
    )  # 32000
    recurrent_weight = np.array(state.RWTRAM_state).astype(int)
    mat[:, : recurrent_weight.shape[1]] = recurrent_weight

    path_RWTRAM_state = path / "RWTRAM_state"
    if not path_RWTRAM_state.exists():
        makedirs(path_RWTRAM_state)

    print("Writing RWTRAM files in recurrent_weight", end="\r")
    for t, rforam in enumerate(mat):
        with open(path_RWTRAM_state / "RWTRAM_last.txt", "w+") as f:
            reservoir_fanout_total = 0
            for res_neur_index, fanout_count in enumerate(
                reservoir_effective_fanout_count[t]
            ):
                f.write(f"// rwt of RSN{res_neur_index} \n")
                for fanout_index in range(fanout_count):
                    f.write(to_hex(rforam[reservoir_fanout_total], 2))
                    f.write("\n")
                    reservoir_fanout_total += 1

    # RWT2RAM_state: recurrent_weight_2ram_ts
    mat = np.zeros(
        (np.shape(state.RWT2RAM_state)[0], np.shape(state.RWT2RAM_state)[1]), dtype=int
    )  # 32000
    recurrent_weight_2 = np.array(state.RWT2RAM_state).astype(int)
    mat[:, : recurrent_weight_2.shape[1]] = recurrent_weight_2

    path_RWT2RAM_state = path / "RWT2RAM_state"
    if not path_RWT2RAM_state.exists():
        makedirs(path_RWT2RAM_state)

    print("Writing RWT2RAM files in recurrent_weight_2", end="\r")
    for t, rforam in enumerate(mat):
        with open(path_RWT2RAM_state / "RWT2RAM_last.txt", "w+") as f:
            reservoir_fanout_total = 0
            for res_neur_index, fanout_count in enumerate(
                reservoir_effective_fanout_count[t]
            ):
                f.write(f"// rwt2 of RSN{res_neur_index} \n")
                for fanout_index in range(fanout_count):
                    f.write(to_hex(rforam[reservoir_fanout_total], 2))
                    f.write("\n")
                    reservoir_fanout_total += 1

    # OWTRAM_state: output_weight_ram_ts
    mat = np.zeros(
        (
            np.shape(state.OWTRAM_state)[0],
            Nout * (Nhidden + num_buffer_neurons(Nhidden)),
        ),
        dtype=int,
    )
    output_weight = np.array(state.OWTRAM_state).astype(int)
    mat[:, : output_weight.shape[1]] = output_weight[
        :, 0 : Nout * (Nhidden + num_buffer_neurons(Nhidden))
    ]

    path_OWTRAM_state = path / "OWTRAM_state"
    if not path_OWTRAM_state.exists():
        makedirs(path_OWTRAM_state)

    print("Writing OWTRAM files in output_weight", end="\r")
    for t, vals in enumerate(mat):
        with open(path_OWTRAM_state / "OWTRAM_last.txt", "w+") as f:
            for i_neur, val in enumerate(vals):
                if i_neur % Nout == 0:
                    f.write(f"// owt for RSN{i_neur//Nout} \n")
                f.write(to_hex(val, 2))
                f.write("\n")<|MERGE_RESOLUTION|>--- conflicted
+++ resolved
@@ -166,12 +166,7 @@
     xylo_hdk_list = [
         samna.device.open_device(d)
         for d in device_list
-<<<<<<< HEAD
-        if d[1].device_type_name == "XyloDevKit"
-        or d[1].device_type_name == "XyloTestBoard"
-=======
         if d.device_type_name == "XyloDevKit" or d.device_type_name == "XyloTestBoard"
->>>>>>> fb7c3134
     ]
 
     return xylo_hdk_list
