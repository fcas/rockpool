--- conflicted
+++ resolved
@@ -1,8 +1,4 @@
-<<<<<<< HEAD
 """Rotation lookup table for JSVD algorithm"""
-=======
-"""Rotation lookup table for JSVD algorithm."""
->>>>>>> e53d912c
 
 import numpy as np
 
