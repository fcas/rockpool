"""
<<<<<<< HEAD
Support for
=======
Package to sypport the Xylo HW SYNS65300 (Xylo-A1)

Defines the Rockpool module :py:class:`.AFESim`.

This package is aliased to :py:mod:`.rockpool.devices.xylo.v1`
>>>>>>> eea5c60b
"""

from ..syns61300 import *
from .afe_sim import *<|MERGE_RESOLUTION|>--- conflicted
+++ resolved
@@ -1,13 +1,9 @@
 """
-<<<<<<< HEAD
-Support for
-=======
 Package to sypport the Xylo HW SYNS65300 (Xylo-A1)
 
 Defines the Rockpool module :py:class:`.AFESim`.
 
 This package is aliased to :py:mod:`.rockpool.devices.xylo.v1`
->>>>>>> eea5c60b
 """
 
 from ..syns61300 import *
