--- conflicted
+++ resolved
@@ -32,89 +32,13 @@
 
 
 # Define exports
-<<<<<<< HEAD
 __all__ = ["AFESimEmpirical"]
 
 
 
 # - Try to use Jax as speedup if possible
-__DEBUG_MODE__ = True
-
-=======
-__all__ = ["AFESimEmprirical"]
-
-
-###############################################################################################
-#  Design and calibration parameters taken from hardware and system-integration team          #
-#                                                                                             #
-#  NOTE: this version of AFESim is particulary specialized to match the hardware.             #
-#        We refer to the previous version if a more flexible choice of parameters is needed.  #
-###############################################################################################
-
-# filterbank data
-"""
-The filterbank center frequencies obtained mepirically by the hardware and system-integration team.
-
-We use the table provided by the system-integration team that contains sinusoid spike sweeping (not chirp sweeping) and calibrating
-the filters to spike around 60 times in each 100 ms, thus, a spike rate of 600 spikes-per-sec.
-"""
-EMPIRICAL_CENTER_FREQS = np.asarray(
-    [
-        40,
-        54,
-        77,
-        137,
-        203,
-        290,
-        428,
-        674,
-        1177,
-        1700,
-        2226,
-        3418,
-        5154,
-        7884,
-        11630,
-        16940,
-    ]
-)
-EMPIRICAL_Q = 4
-
-# V2I module gain
-# this is set to be I=2e-8 for a max voltage of V=60mv
-V2I_GIAN = 0.333e-6
-
-# the current leakage of the integrator used for spike generation
-# this leakage is modeled as a conductance in parallel with interator capacitor
-INTEGRATOR_LEAKAGE = 1e-9  # in units of mho (inverse of ohm)
-
-# the capacitor value in IAF spike generator
-C_IAF = 5e-12  # 5 pF
-
-# the threshold value used at the output of integrator to produce spikes
-SPIKE_GENRATION_THRESHOLD = 0.5  # in volts
-
-# digital counter used after spike generation to keep 1 out of xxx spikes to reduce the spike rate.
-DIGITAL_COUNTER = 4
-
-# possible gains in LNA: it is possible to adjust LNA by to have an amplification of order 2 or 4
-class LNA_GAIN(enum.Enum):
-    G0dB = 0.0  # in dB
-    G6dB = 6.0  # in dB
-    G12dB = 12.0  # in dB
-
-
-# maximum bipolar amplitude that can be supported by the the chip without being clipped
-# NOTE: in the chip, we have a voltage supply in the range [0, 1.1] volts where the refernce voltages of LNA and filters is
-# shifted to the middle value of 0.55 volts.
-# So, in terms of signal processing, we can always assume that the input signal is a bipolar one in the range [-0.55, 0.55] with clipping
-# if the amplitude goes beyond this range
-VCC = 1.1  # in volts
-MAX_AMPLITUDE = VCC / 2.0  # in volts
-
-
-# - Try to use Jax as speedup
->>>>>>> 52b1e1de
+__DEBUG_MODE__ = False
+
 try:
     import jax
     import jax.numpy as jnp
@@ -125,13 +49,8 @@
     else:
         enable_jax = True
 
-<<<<<<< HEAD
     print("Jax was detected! Spike generation will be done by the JIT compiled version!")
-=======
-    # raise NotImplementedError("just not use jax!")
->>>>>>> 52b1e1de
-
-    
+
     @jax.jit
     def _encode_spikes(
         initial_state: np.ndarray,
@@ -147,13 +66,8 @@
         Encode a signal as events using an LIF neuron membrane with negligible leakage (very close to IAF neuron).
 
         Args:
-<<<<<<< HEAD
             initial_state (np.ndarray): Initial state of the LIF neurons.
             dt (float): Time-step in seconds. 
-=======
-            inital_state (np.ndarray): Initial state of the LIF neurons.
-            dt (float): Time-step in seconds.
->>>>>>> 52b1e1de
             data (np.ndarray): Array ``(T,N)`` containing data to convert to events.
             v2i_gain (float): the gain by which the voltage at the output of rectifier is converted to a current for integration followed by spike generation.
             c_iaf (float): Membrane capacitance.
@@ -185,15 +99,10 @@
 
             # truncate the values to the range [0, max_output]
             cdc = jnp.where(cdc < 0.0, 0.0, cdc)
-<<<<<<< HEAD
             cdc = jnp.where(cdc > vcc, vcc, cdc)
             
             spikes = cdc >= thr_up
-=======
-            cdc = jnp.where(cdc > max_output, max_output, cdc)
-
-            spikes = cdc > thr_up
->>>>>>> 52b1e1de
+
             return cdc * (1 - spikes), spikes
 
         # - Evolve over the data array
@@ -219,13 +128,8 @@
         Encode a signal as events using an LIF neuron membrane with negligible leakage (very close to IAF neuron).
 
         Args:
-<<<<<<< HEAD
             initial_state (np.ndarray): Initial state of the LIF neurons.
             dt (float): Time-step in seconds. 
-=======
-            inital_state (np.ndarray): Initial state of the LIF neurons.
-            dt (float): Time-step in seconds.
->>>>>>> 52b1e1de
             data (np.ndarray): Array ``(T,N)`` containing data to convert to events.
             v2i_gain (float): the gain by which the voltage at the output of rectifier is converted to a current for integration followed by spike generation.
             c_iaf (float): Membrane capacitance.
@@ -262,11 +166,7 @@
             cdc[cdc < 0.0] = 0.0
             cdc[cdc > vcc] = vcc
 
-<<<<<<< HEAD
             spikes = (cdc >= thr_up)
-=======
-            spikes = cdc > thr_up
->>>>>>> 52b1e1de
 
             spike_list.append(spikes)
 
@@ -279,13 +179,7 @@
         return spike_list, cdc
 
 
-<<<<<<< HEAD
-
-
 class AFESimEmpirical(Module):
-=======
-class AFESimEmprirical(Module):
->>>>>>> 52b1e1de
     """
     A :py:class:`.Module` that simulates analog hardware for preprocessing audio and converting into spike features.
 
@@ -303,15 +197,9 @@
 
     def __init__(
         self,
-<<<<<<< HEAD
         fs: int = 16_000,    # this should be the same as the sampling rate of the audio fed to AFESim. Otherwise, the frequencies are proportionally shifted.
         raster_period: float= 0.01,           # this is the period to which the generated spikes are rastered
         max_spike_per_raster_period: int = 15,       # maximum number of spikes to be forwarded to SNN in Xylo in a period
-=======
-        fs: int = 16_000,  # this should be the same as the sampling rate of the audio fed to AFESim. Otherwise, the frequencies are proportionally shifted.
-        raster_period: float = 0.01,  # this is the period to which the generated spikes are rastered
-        max_spike_per_period: int = 15,  # maximum number of spikes to be forwarded to SNN in Xylo in a period
->>>>>>> 52b1e1de
         add_noise: bool = True,
         add_offset: bool = True,
         add_mismatch: bool = True,
@@ -359,14 +247,8 @@
         # shifted to the middle value of 0.55 volts.
         # So, in terms of signal processing, we can always assume that the input signal is a bipolar one in the range [-0.55, 0.55] with clipping
         # if the amplitude goes beyond this range
-<<<<<<< HEAD
         self.VCC: P_float = Parameter(1.1) # in volts
         self.INPUT_MAX_AMPLITUDE: P_float = Parameter(self.VCC/2.0)# in volts
-
-=======
-        self.VCC: P_float = Parameter(1.1)  # in volts
-        self.INPUT_MAX_AMPLITUDE: P_float = Parameter(VCC / 2.0)  # in volts
->>>>>>> 52b1e1de
 
         ###### microphone fetaures ######
         # NOTE: microphone has severe THD for sound level above 120 dBL SPL, which is 20 Pa pressure.
@@ -572,15 +454,7 @@
         )
         """ float: Mismatch in centre frequency for band-pass filters """
 
-<<<<<<< HEAD
         self.bpf_fc_shift : P_float = Parameter(self.BPF_FC_SHIFT * (2 * np.random.rand(1).item() - 1.0)) if self.add_mismatch else Parameter(0.0)
-=======
-        self.bpf_fc_shift: P_array = (
-            Parameter(self.BPF_FC_SHIFT * (2 * np.random.rand(1).item() - 1.0))
-            if self.add_mismatch
-            else Parameter(np.zeros(self.size_out))
-        )
->>>>>>> 52b1e1de
         """ float: Common shift in center frequencies due to temperature, etc. """
 
         # produce ceter frequencies and bandwidths based on mismatch parameters
@@ -978,14 +852,8 @@
             return spike_sum
 
         # use rockpool rastering: slower
-<<<<<<< HEAD
         spike_sum = TSEvent.from_raster(spikes, dt=self.dt).raster(dt=self.raster_period, add_events=True)
         spike_sum[spike_sum > self.max_spike_per_raster_period] = self.max_spike_per_raster_period
-=======
-        spike_sum = TSEvent.from_raster(spikes, dt=self.dt).raster(
-            dt=self.raster_period, add_events=True
-        )
-        spike_sum[spike_sum > self.max_spike_per_period] = self.max_spike_per_period
->>>>>>> 52b1e1de
+
 
         return spike_sum