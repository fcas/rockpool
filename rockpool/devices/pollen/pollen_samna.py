--- conflicted
+++ resolved
@@ -829,13 +829,7 @@
         putils.reset_input_spikes(self._device)
 
         # - Loop over time steps
-<<<<<<< HEAD
-        # for timestep in tqdm(range(len(input))):
-        for timestep in tqdm(range(1)):
-=======
         for timestep in tqdm(range(len(input))):
-            # for timestep in tqdm(range(3)):
->>>>>>> 8377982b
             # - Send input events for this time-step
             putils.send_immediate_input_spikes(self._device, input[timestep])
 
