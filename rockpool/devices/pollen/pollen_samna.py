--- conflicted
+++ resolved
@@ -431,13 +431,6 @@
         # - Configure the recording mode
         self._configure_accel_time_mode(Nhidden, Nout, record)
 
-<<<<<<< HEAD
-        # - switch CTRL1.MEM_CLK_ON, DBG_CTRL1.ALL_CLK_ON, DBG_CTRL1.ALL_RAM_ON to off to decrease power
-        putils.write_register(self._device, 0x1, 7)
-        putils.write_register(self._device, 0x18, 0)
-
-=======
->>>>>>> 43f4a82d
         # - Get current timestamp
         start_timestep = putils.get_current_timestamp(self._device, self._event_buffer)
         final_timestep = start_timestep + len(input) - 1
