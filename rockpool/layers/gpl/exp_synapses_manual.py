###
# exp_synapses_manual.py - Class implementing a spike-to-current layer with exponential synapses
###


# - Imports
from typing import Optional, Union, Tuple, List, Dict
import numpy as np
from scipy.signal import fftconvolve

from ...timeseries import TSContinuous, TSEvent
from ..training.gpl.rr_trained_layer import RRTrainedLayer


# - Type alias for array-like objects
ArrayLike = Union[np.ndarray, List, Tuple]

# - Configure exports
__all__ = ["FFExpSyn"]

# - Absolute tolerance, e.g. for comparing float values
tol_abs = 1e-9


def sigmoid(z):
    return 1.0 / (1.0 + np.exp(-z))


## - FFExpSyn - Class: define an exponential synapse layer (spiking input)
class FFExpSyn(RRTrainedLayer):
    """ Define an exponential synapse layer with spiking inputs and current outputs
    """

    ## - Constructor
    def __init__(
        self,
        weights: Union[np.ndarray, int],
        bias: Union[np.ndarray, float] = 0,
        dt: float = 0.0001,
        noise_std: float = 0,
        tau_syn: float = 0.005,
        name: str = "unnamed",
        add_events: bool = True,
    ):
        """
        Construct an exponential synapse layer (spiking inputs, current outputs)

        :param weights:             np.array MxN weight matrix
                                int Size of layer -> creates one-to-one conversion layer
        :param dt:             float Time step for state evolution
        :param noise_std:       float Std. dev. of noise added to this layer. Default: 0

        :param tau_syn:         float Output synaptic time constants. Default: 5ms
        :param synapse_eq:      Brian2.Equations set of synapse equations for receiver. Default: exponential
        :param integrator_name:   str Integrator to use for simulation. Default: 'exact'

        :param name:         str Name for the layer. Default: 'unnamed'

        :add_events:            bool     If during evolution multiple input events arrive during one
                                         time step for a channel, count their actual number instead of
                                         just counting them as one.
        """

        # - Provide default weight matrix for one-to-one conversion
        if isinstance(weights, int):
            weights = np.identity(weights, "float")

        # - Check dt
        if dt is None:
            dt = tau_syn / 10

        # - Call super constructor
        super().__init__(
            weights=weights, dt=dt, noise_std=np.asarray(noise_std), name=name
        )

        # - Parameters
        self.tau_syn = tau_syn
        self.bias = bias
        self.add_events = add_events

        # - set time and state to 0
        self.reset_all()

        # - Objects for training
        self._xtx = None
        self._xty = None

<<<<<<< HEAD
    def _prepare_input(
        self,
        ts_input: Optional[TSEvent] = None,
        duration: Optional[float] = None,
        num_timesteps: Optional[int] = None,
    ) -> (np.ndarray, int):
        """
        Sample input and return as raster

        :param Optional[TSEvent] ts_input:  Spiking input signals for this layer
        :param Optional[float] duration:    Duration of the desired evolution, in seconds
        :param Optional[int] num_timesteps: Number of evolution time steps

        :return (spike_raster, num_timesteps):
            spike_raster:   (np.ndarray) Raster containing spike info
            num_timesteps:  (np.ndarray) Number of evolution time steps
        """
        if num_timesteps is None:
            # - Determine num_timesteps
            if duration is None:
                # - Determine duration
                assert (
                    ts_input is not None
                ), "Layer {}: One of `num_timesteps`, `ts_input` or `duration` must be supplied".format(
                    self.name
                )

                if ts_input.periodic:
                    # - Use duration of periodic TimeSeries, if possible
                    duration = ts_input.duration

                else:
                    # - Evolve until the end of the input TImeSeries
                    duration = ts_input.t_stop - self.t + self.dt
                    assert duration > 0, (
                        "Layer {}: Cannot determine an appropriate evolution duration.".format(
                            self.name
                        )
                        + "`ts_input` finishes before the current "
                        "evolution time."
                    )
            # - Discretize duration wrt self.dt
            num_timesteps = int(np.floor((duration + tol_abs) / self.dt))
        else:
            assert isinstance(
                num_timesteps, int
            ), "Layer `{}`: num_timesteps must be of type int.".format(self.name)

        if ts_input is not None and ts_input.num_channels > 0:
            # Extract spike data from the input variable
            spike_raster = ts_input.raster(
                dt=self.dt,
                t_start=self.t,
                num_timesteps=num_timesteps,
                channels=np.arange(self.size_in),
                add_events=self.add_events,
            ).astype(float)

        else:
            spike_raster = np.zeros((num_timesteps, self.size_in))

        return spike_raster, num_timesteps

=======
>>>>>>> 49b6e9bb
    ### --- State evolution

    def evolve(
        self,
        ts_input: Optional[TSEvent] = None,
        duration: Optional[float] = None,
        num_timesteps: Optional[int] = None,
        verbose: bool = False,
    ) -> TSContinuous:
        """
        Function to evolve the states of this layer given an input

        :param Optional[TSEvent] ts_input:  Input spike train
        :param Optional[float] duration:    Simulation/Evolution time
        :param Optional[int] num_timesteps: Number of evolution time steps
        :param Optional[bool] verbose:      Currently no effect, just for conformity

        :return TSContinuous:               Output currents
        """

        # - Prepare weighted input signal
        __, inp_raster, num_timesteps = self._prepare_input(
            ts_input, duration, num_timesteps
        )
        weighted_input = inp_raster @ self.weights

        # - Time base
        time_base = (np.arange(num_timesteps + 1) + self._timestep) * self.dt

        if self.noise_std > 0:
            # - Add a noise trace
            # - Noise correction is slightly different than in other layers
            noise = (
                np.random.randn(*weighted_input.shape)
                * self.noise_std
                * np.sqrt(2 * self.dt / self.tau_syn)
            )
            noise[0, :] = 0  # Make sure that noise trace starts with 0
            weighted_input += noise

        # Add current state to input
        weighted_input[0, :] += self._state_no_bias.copy() * np.exp(
            -self.dt / self.tau_syn
        )

        # - Filter input spike trains
        filtered = self._filter_data(weighted_input, num_timesteps=time_base.size)

        # - Update time and state
        self._timestep += num_timesteps
        self._state_no_bias = filtered[-1]

        # - Output time series with output data and bias
        return TSContinuous(time_base, filtered + self.bias, name="Receiver current")

    def train(
        self,
        ts_target: TSContinuous,
        ts_input: TSContinuous,
        is_first: bool,
        is_last: bool,
        method: str = "rr",
        **kwargs,
    ):
        """
        Wrapper to standardize training syntax across layers. Use specified training method to train layer for current batch.

        :param TSContinuous ts_target:  Target time series for current batch.
        :param TSContinuous ts_input:   Input to the layer during the current batch.
        :param bool is_first:           Set ``True`` to indicate that this batch is the first in training procedure.
        :param bool is_last:            Set ``True`` to indicate that this batch is the last in training procedure.
        :param str method:              String indicating which training method to choose. Currently only ridge regression ("rr") and logistic regression are supported.
        :param kwargs:                  Will be passed on to corresponding training method.
        """
        # - Choose training method
        if method in {
            "rr",
            "ridge",
            "ridge regression",
            "regression",
            "linear regression",
            "linreg",
        }:
            training_method = self.train_rr
        elif method in {"logreg", "logistic", "logistic regression"}:
            training_method = self.train_logreg
        else:
            raise ValueError(
                f"FFExpSyn `{self.name}`: Training method `{method}` is currently not "
                + "supported. Use `rr` for ridge regression or `logreg` for logistic "
                + "regression."
            )
        # - Call training method
        return training_method(
            ts_target, ts_input, is_first=is_first, is_last=is_last, **kwargs
        )

    def _filter_data(self, data: np.ndarray, num_timesteps: int):
        """
        Filter input data y convolving with the synaptic kernel

        :param np.ndarray data:     Input data
        :param int num_timesteps:   The number of time steps to return

        :return np.ndarray:         The filtered data
        """

        if num_timesteps is None:
            num_timesteps = len(data)

        # - Define exponential kernel
        # Make kernel shorter by setting values smaller than ``tol_abs`` to 0
        len_kernel = -self.tau_syn / self.dt * np.log(tol_abs)
        kernel = np.exp(-np.arange(len_kernel) * self.dt / self.tau_syn)

        # - Make sure spikes only have effect on next time step
        kernel = np.r_[0, kernel]

        # - Apply kernel to spike trains
        filtered = fftconvolve(data, kernel.reshape(-1, 1), "full", axes=0)
        filtered = filtered[:num_timesteps]

        return filtered

    def _prepare_training_data(
        self,
        ts_target: TSContinuous,
        ts_input: Optional[TSEvent] = None,
        is_first: bool = True,
        is_last: bool = False,
    ):
        """
        Check and rasterize input and target signals for this batch

        :param TSContinuous ts_target:      Target signal for this batch
        :param Optional[TSEvent] ts_input:  Input signal for this batch. Default: ``None``, no input for this batch
        :param bool is_first:     If ``True``, this is the first batch in training. Default: ``True``, this is the first batch
        :param bool is_last:      If ``True``, this is the last training batch. Default: ``False``, this is not the last batch

        :return (inp, target, time_base)
            inp np.ndarray:         Rasterized input signal [T, M]
            target np.ndarray:      Rasterized target signal [T, O]
            time_base np.ndarray:   Time base for ``inp`` and ``target``
        """
        __, target, time_base = super()._prepare_training_data(
            ts_target, ts_input, is_first, is_last
        )

        # - Prepare input data
        inp = np.zeros((np.size(time_base), self.size_in))

        # - Generate spike trains from ts_input
        if ts_input is None:
            # - Assume zero input
            print(
                "Layer `{}`: No ts_input defined, assuming input to be 0.".format(
                    self.name
                )
            )

        else:
            # - Get data within given time range
            event_times, event_channels = ts_input(
                t_start=time_base[0], t_stop=time_base[-1]
            )

            # - Make sure that input channels do not exceed layer input dimensions
            try:
                assert (
                    np.amax(event_channels) <= self.size_in - 1
                ), "Layer `{}`: Number of input channels exceeds layer input dimensions.".format(
                    self.name
                )
            except ValueError as e:
                # - No events in input data
                if event_channels.size == 0:
                    print("Layer `{}`: No input spikes for training.".format(self.name))
                else:
                    raise e

            # Extract spike data from the input
            spike_raster = (
                ts_input.raster(
                    dt=self.dt,
                    t_start=time_base[0],
                    num_timesteps=time_base.size,
                    channels=np.arange(self.size_in),
                    add_events=self.add_events,
                )
            ).astype(float)

            if self._store_states and not is_first:
                try:
                    # - Include last state from previous batch
                    spike_raster[0, :] += self._training_state
                except AttributeError:
                    pass

            # - Filter input spike trains
            inp = self._filter_data(spike_raster, num_timesteps=time_base.size)

        if self._store_states:
            # - Store last state for next batch
            self._training_state = inp[-1, :].copy()

        return inp, target, time_base

    def train_rr(
        self,
        ts_target: TSContinuous,
        ts_input: Union[TSEvent, TSContinuous] = None,
        regularize: float = 0,
        is_first: bool = True,
        is_last: bool = False,
        store_states: bool = True,
        train_biases: bool = True,
        calc_intermediate_results: bool = False,
        return_training_progress: bool = True,
        return_trained_output: bool = False,
        fisher_relabelling: bool = False,
        standardize: bool = False,
    ) -> Union[Dict, None]:
        """
        Train self with ridge regression over one of possibly many batches. Use Kahan summation to reduce rounding errors when adding data to existing matrices from previous batches.

        :param TSContinuous ts_target:                  Target for current batch
        :param Union[TSEvent, TSContinuous] ts_input:   Input to self for current batch
        :param float regularize:                        Regularization parameter for ridge regression
        :param bool is_first:                           ``True`` if current batch is the first in training
        :param bool is_last:                            ``True`` if current batch is the last in training
        :param bool store_states:                       If ``True``, include last state from previous training and store state from this training. This has the same effect as if data from both trainings were presented at once.
        :param bool train_biases:                       If ``True``, train biases as if they were weights Otherwise present biases will be ignored in training and not be changed.
        :param bool calc_intermediate_results:          If ``True``, calculates the intermediate weights not in the final batch
        :param bool return_training_progress:           If ``True``, return dict of current training variables for each batch.
        :param bool standardize:                        If ``True``, train with z-score standardized data, based on means and standard deviations from first batch

        :return Union[None, dict]:
            If `return_training_progress`, return dict with current training variables (xtx, xty, kahan_comp_xtx, kahan_comp_xty).
            Weights and biases are returned if `is_last` or if `calc_intermediate_results`.
            If `return_trained_output`, the dict contains the output of evolving with the newly trained weights.
        """

        self._store_states = store_states
        tr_data = super().train_rr(
            ts_target=ts_target,
            ts_input=ts_input,
            regularize=regularize,
            is_first=is_first,
            is_last=is_last,
            train_biases=train_biases,
            calc_intermediate_results=calc_intermediate_results,
            return_training_progress=return_training_progress,
            return_trained_output=return_trained_output,
            fisher_relabelling=fisher_relabelling,
            standardize=standardize,
        )

        if store_states and return_training_progress:
            tr_data["training_progress"]["training_state"] = self._training_state

        if return_trained_output or return_training_progress:
            return tr_data

    def train_logreg(
        self,
        ts_target: TSContinuous,
        ts_input: TSEvent = None,
        learning_rate: float = 0,
        regularize: float = 0,
        batch_size: Optional[int] = None,
        epochs: int = 1,
        store_states: bool = True,
        verbose: bool = False,
    ):
        """
        Train self with logistic regression over one of possibly many batches. Note that this training method assumes that a sigmoid function is applied to the layer output, which is not the case in `.evolve`.

        :param TSContinuous ts_target:  Target for current batch
        :param TSEvent ts_input:        Input to self for current batch
        :param float learning_rate:     Factor determining scale of weight increments at each step
        :param float regularize:        Regularization parameter
        :param int batch_size:          Number of samples per batch. If None, train with all samples at once
        :param int epochs:              How many times is training repeated
        :param bool store_states:       Include last state from previous training and store state from this training. This has the same effect as if data from both trainings were presented at once.
        :param bool verbose:            Print output about training progress
        """

        # - Discrete time steps for evaluating input and target time series
        num_timesteps = int(np.round(ts_target.duration / self.dt))
        time_base = self._gen_time_trace(ts_target.t_start, num_timesteps)

        # - Discard last sample to avoid counting time points twice
        time_base = time_base[:-1]

        # - Make sure time_base does not exceed ts_target
        time_base = time_base[time_base <= ts_target.t_stop]

        # - Prepare target data
        target = ts_target(time_base)

        # - Make sure no nan is in target, as this causes learning to fail
        assert not np.isnan(
            target
        ).any(), "Layer `{}`: nan values have been found in target (where: {})".format(
            self.name, np.where(np.isnan(target))
        )

        # - Check target dimensions
        if target.ndim == 1 and self.size == 1:
            target = target.reshape(-1, 1)

        assert (
            target.shape[-1] == self.size
        ), "Layer `{}`: Target dimensions ({}) does not match layer size ({})".format(
            self.name, target.shape[-1], self.size
        )

        # - Prepare input data

        # Empty input array with additional dimension for training biases
        inp = np.zeros((np.size(time_base), self.size_in + 1))
        inp[:, -1] = 1

        # - Generate spike trains from ts_input
        if ts_input is None:
            # - Assume zero input
            print(
                "Layer `{}`: No ts_input defined, assuming input to be 0.".format(
                    self.name
                )
            )

        else:
            # - Get data within given time range
            event_times, event_channels = ts_input(
                t_start=time_base[0], t_stop=time_base[-1]
            )

            # - Make sure that input channels do not exceed layer input dimensions
            try:
                assert (
                    np.amax(event_channels) <= self.size_in - 1
                ), "Layer `{}`: Number of input channels exceeds layer input dimensions.".format(
                    self.name
                )
            except ValueError as e:
                # - No events in input data
                if event_channels.size == 0:
                    print("Layer `{}`: No input spikes for training.".format(self.name))
                else:
                    raise e

            # Extract spike data from the input
            spike_raster = (
                ts_input.raster(
                    dt=self.dt,
                    t_start=time_base[0],
                    num_timesteps=time_base.size,
                    channels=np.arange(self.size_in),
                    add_events=self.add_events,
                )
            ).astype(float)

            if store_states:
                try:
                    # - Include last state from previous batch
                    spike_raster[0, :] += self._training_state
                except AttributeError:
                    pass

            # - Define exponential kernel
            kernel = np.exp(-(np.arange(time_base.size - 1) * self.dt) / self.tau_syn)

            # - Apply kernel to spike trains and add filtered trains to input array
            for channel, events in enumerate(spike_raster.T):
                inp[:, channel] = fftconvolve(events, kernel, "full")[: time_base.size]

        # - Prepare batches for training
        if batch_size is None:
            num_batches = 1
            batch_size = num_timesteps
        else:
            num_batches = int(np.ceil(num_timesteps / float(batch_size)))

        sample_order = np.arange(
            num_timesteps
        )  # Indices to choose samples - shuffle for random order

        # - Iterate over epochs
        for ind_epoch in range(epochs):
            # - Iterate over batches and optimize
            for ind_batch in range(num_batches):
                simple_indices = sample_order[
                    ind_batch * batch_size : (ind_batch + 1) * batch_size
                ]
                # - Gradients
                gradients = self._gradients(
                    inp[simple_indices], target[simple_indices], regularize
                )
                self.weights = self.weights - learning_rate * gradients[:-1, :]
                self.bias = self.bias - learning_rate * gradients[-1, :]
            if verbose:
                print(
                    "Layer `{}`: Training epoch {} of {}".format(
                        self.name, ind_epoch + 1, epochs
                    ),
                    end="\r",
                )
            # - Shuffle samples
            np.random.shuffle(sample_order)

        if verbose:
            print("Layer `{}`: Finished trainig.              ".format(self.name))

        if store_states:
            # - Store last state for next batch
            self._training_state = inp[-1, :-1].copy()

    def _gradients(
        self, inp: np.ndarray, target: np.ndarray, regularize: float
    ) -> np.ndarray:
        """
        Compute gradients for this batch

        :param np.ndarray inp:      Input time series for this batch [T, M]
        :param np.ndarray target:   Target time series for this batch [T, O]
        :param float regularize:    Regularization parameter for weights. Reduces the L1-norm of the weights (weight sum)

        :return np.ndarray:         Gradients for weights
        """
        # - Output with current weights
        linear = inp[:, :-1] @ self.weights + self.bias
        output = sigmoid(linear)

        # - Gradients for weights
        num_samples = inp.shape[0]
        error = output - target
        gradients = (inp.T @ error) / float(num_samples)

        # - Regularization of weights
        if regularize > 0:
            gradients[:-1, :] += regularize / float(self.size_in) * self.weights

        return gradients

    def to_dict(self) -> dict:
        """
        Convert parameters of ``self`` to a dict if they are relevant for reconstructing an identical layer
        """
        # - Basic layer attributes from super class
        config = super().to_dict()
        # - add class-specific attributes
        config["bias"] = self.bias if type(self._bias) is float else self._bias.tolist()
        config["tau_syn"] = (
            self.tau_syn if type(self.tau_syn) is float else self.tau_syn.tolist()
        )
        config["name"] = self.name
        config["add_events"] = self.add_events

        return config

    ### --- Properties

    @property
    def input_type(self):
        """ (`.TSEvent`) Time series class accepted by this layer (`.TSEvent`) """
        return TSEvent

    @property
    def tau_syn(self):
        """ (float) Output synaptic time constants for this layer """
        return self._tau_syn

    @tau_syn.setter
    def tau_syn(self, new_tau_syn):
        assert new_tau_syn > 0, "Layer `{}`: tau_syn must be greater than 0.".format(
            self.name
        )
        self._tau_syn = new_tau_syn

    @property
    def bias(self):
        """ (np.ndarray) Bias currents for the neurons in this layer [N,]"""
        return self._bias

    @bias.setter
    def bias(self, new_bias):
        self._bias = self._expand_to_net_size(new_bias, "bias", allow_none=False)

    @property
    def state(self):
        """ (np.ndarray) Internal neuron state of the neurons in this layer [N,] """
        return self._state_no_bias + self._bias

    @state.setter
    def state(self, new_state):
        new_state = np.asarray(self._expand_to_net_size(new_state, "state"))
        self._state_no_bias = new_state - self._bias

    @property
    def xtx(self):
        """ (np.ndarray) $X^{T}X$ intermediate training value """
        return self._xtx

    @property
    def xty(self):
        """ (np.ndarray) $X^{T}Y$ intermediate training value """
        return self._xty<|MERGE_RESOLUTION|>--- conflicted
+++ resolved
@@ -86,72 +86,6 @@
         self._xtx = None
         self._xty = None
 
-<<<<<<< HEAD
-    def _prepare_input(
-        self,
-        ts_input: Optional[TSEvent] = None,
-        duration: Optional[float] = None,
-        num_timesteps: Optional[int] = None,
-    ) -> (np.ndarray, int):
-        """
-        Sample input and return as raster
-
-        :param Optional[TSEvent] ts_input:  Spiking input signals for this layer
-        :param Optional[float] duration:    Duration of the desired evolution, in seconds
-        :param Optional[int] num_timesteps: Number of evolution time steps
-
-        :return (spike_raster, num_timesteps):
-            spike_raster:   (np.ndarray) Raster containing spike info
-            num_timesteps:  (np.ndarray) Number of evolution time steps
-        """
-        if num_timesteps is None:
-            # - Determine num_timesteps
-            if duration is None:
-                # - Determine duration
-                assert (
-                    ts_input is not None
-                ), "Layer {}: One of `num_timesteps`, `ts_input` or `duration` must be supplied".format(
-                    self.name
-                )
-
-                if ts_input.periodic:
-                    # - Use duration of periodic TimeSeries, if possible
-                    duration = ts_input.duration
-
-                else:
-                    # - Evolve until the end of the input TImeSeries
-                    duration = ts_input.t_stop - self.t + self.dt
-                    assert duration > 0, (
-                        "Layer {}: Cannot determine an appropriate evolution duration.".format(
-                            self.name
-                        )
-                        + "`ts_input` finishes before the current "
-                        "evolution time."
-                    )
-            # - Discretize duration wrt self.dt
-            num_timesteps = int(np.floor((duration + tol_abs) / self.dt))
-        else:
-            assert isinstance(
-                num_timesteps, int
-            ), "Layer `{}`: num_timesteps must be of type int.".format(self.name)
-
-        if ts_input is not None and ts_input.num_channels > 0:
-            # Extract spike data from the input variable
-            spike_raster = ts_input.raster(
-                dt=self.dt,
-                t_start=self.t,
-                num_timesteps=num_timesteps,
-                channels=np.arange(self.size_in),
-                add_events=self.add_events,
-            ).astype(float)
-
-        else:
-            spike_raster = np.zeros((num_timesteps, self.size_in))
-
-        return spike_raster, num_timesteps
-
-=======
->>>>>>> 49b6e9bb
     ### --- State evolution
 
     def evolve(
