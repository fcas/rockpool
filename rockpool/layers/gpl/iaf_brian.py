--- conflicted
+++ resolved
@@ -129,12 +129,7 @@
 
 
 class FFIAFBrian(Layer):
-<<<<<<< HEAD
-    """ A spiking feedforward layer with current inputs and spiking outputs
-    """
-=======
     """A spiking feedforward layer with current inputs and spiking outputs"""
->>>>>>> 9e68821b
 
     ## - Constructor
     def __init__(
@@ -511,12 +506,7 @@
 
 
 class FFIAFSpkInBrian(FFIAFBrian):
-<<<<<<< HEAD
-    """ Spiking feedforward layer with spiking inputs and outputs
-    """
-=======
     """Spiking feedforward layer with spiking inputs and outputs"""
->>>>>>> 9e68821b
 
     ## - Constructor
     def __init__(
@@ -984,12 +974,7 @@
 
 ## - RecIAFBrian - Class: define a spiking recurrent layer with exponential synaptic outputs
 class RecIAFBrian(Layer):
-<<<<<<< HEAD
-    """ A spiking recurrent layer with current inputs and spiking outputs, using a Brian2 backend
-    """
-=======
     """A spiking recurrent layer with current inputs and spiking outputs, using a Brian2 backend"""
->>>>>>> 9e68821b
 
     ## - Constructor
     def __init__(
@@ -1376,12 +1361,7 @@
 
 # - Spiking recurrent layer with spiking in- and outputs
 class RecIAFSpkInBrian(RecIAFBrian):
-<<<<<<< HEAD
-    """ Spiking recurrent layer with spiking in- and outputs, and a Brian2 backend
-    """
-=======
     """Spiking recurrent layer with spiking in- and outputs, and a Brian2 backend"""
->>>>>>> 9e68821b
 
     ## - Constructor
     def __init__(
