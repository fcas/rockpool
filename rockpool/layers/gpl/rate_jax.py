--- conflicted
+++ resolved
@@ -45,6 +45,7 @@
 # -- Define useful neuron transfer functions
 def H_ReLU(x: FloatVector) -> FloatVector:
     return np.clip(x, 0, None)
+
 
 def H_tanh(x: FloatVector) -> FloatVector:
     return np.tanh(x)
@@ -153,45 +154,6 @@
         outputs = np.dot(res_acts, w_out)
 
         return state, res_inputs, rec_inputs, res_acts, outputs, key1
-
-    return rec_evolve_jit
-
-def _get_rec_evolve_directly_jit(H: Callable[[float], float]):
-    @jit
-    def rec_evolve_jit(
-        x0: np.ndarray,
-        w_recurrent: np.ndarray,
-        w_out: np.ndarray,
-        bias: np.ndarray,
-        tau: np.ndarray,
-        inputs: np.ndarray,
-        noise_std: float,
-        key,
-        dt: float,
-    ):
-        # - Pre-compute dt/tau
-        dt_tau = dt / tau
-
-        # - Reservoir state step function (forward Euler solver)
-        def reservoir_step(x, inps):
-            inp, rand = inps
-            activation = H(x)
-            rec_input = np.dot(activation, w_recurrent)
-            dx = dt_tau * (-x + inp + bias + rand + rec_input)
-
-            return x + dx, (rec_input, activation)
-
-        # - Compute random numbers for reservoir noise
-        __all__, subkey = rand.split(key)
-        noise = noise_std * rand.normal(subkey, shape=(inputs.shape[0], np.size(x0)))
-
-        # - Use `scan` to evaluate reservoir
-        x, (rec_inputs, res_acts) = scan(reservoir_step, x0, (inputs, noise))
-
-        # - Evaluate passthrough output layer
-        outputs = np.dot(res_acts, w_out)
-
-        return x, inputs, rec_inputs, res_acts, outputs
 
     return rec_evolve_jit
 
@@ -594,50 +556,10 @@
             onp.array(outputs), t_start=self.t, dt=self.dt, name="Surrogate outputs"
         )
 
-<<<<<<< HEAD
         # - Increment timesteps
         self._timestep += num_timesteps
 
         return ts_output
-=======
-        # - Store evolution time series
-        self.res_inputs_last_evolution = TSContinuous(
-            time_base_inp, res_inputs, name="Reservoir inputs"
-        )
-        self.rec_inputs_last_evolution = TSContinuous(
-            time_base, rec_inputs, name="Recurrent inputs"
-        )
-        self.res_acts_last_evolution = TSContinuous(
-            time_base, res_acts, name="Layer activations"
-        )
-
-        # - Wrap outputs as time series
-        return TSContinuous(time_base, onp.array(outputs), name="Surrogate outputs")
-
-    def _evolve_directly_raw(
-        self, inps: np.ndarray
-    ) -> Tuple[np.ndarray, np.ndarray, np.ndarray, np.ndarray]:
-        (
-            self._state,
-            res_inputs,
-            rec_inputs,
-            res_acts,
-            outputs,
-        ) = self._evolve_directly_jit(
-            self._state,
-            self._weights,
-            self._w_out,
-            self._bias,
-            self._tau,
-            inps,
-            self._noise_std,
-            self._rng_key,
-            self._dt,
-        )
-        self._timestep += inps.shape[0] - 1
-
-        return res_inputs, rec_inputs, res_acts, outputs
->>>>>>> eeaeb6fb
 
     def to_dict(self) -> dict:
         """
