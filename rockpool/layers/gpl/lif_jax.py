##
# Spiking layers with JAX backend
#

# - Imports
from ..layer import Layer
from ..training import JaxTrainer
from ...timeseries import TSContinuous, TSEvent, TimeSeries

from jax import numpy as np
import numpy as onp

import jax
from jax import jit, custom_gradient
from jax.lax import scan
import jax.random as rand

from typing import Optional, Tuple, Union, Dict, Callable, Any

# - Define a float / array type
FloatVector = Union[float, np.ndarray]

# - Define a layer state type
State = Dict[
    str, np.ndarray
]  # TypedDict("LayerState", {"spikes": np.ndarray, "Isyn": np.ndarray, "Vmem": np.ndarray})

Params = Dict

# - Define module exports
__all__ = [
    "RecLIFJax",
    "RecLIFCurrentInJax",
    "RecLIFCurrentInJax_SO",
    "RecLIFJax_IO",
    "RecLIFCurrentInJax_IO",
    "FFLIFJax_IO",
    "FFLIFJax_SO",
    "FFLIFCurrentInJax_SO",
    "FFExpSynCurrentInJax",
    "FFExpSynJax",
]


# - Surrogate functions to use in learning
def sigmoid(x: FloatVector) -> FloatVector:
    """
    Sigmoid function

    :param FloatVector x: Input value

    :return FloatVector: Output value
    """
    return np.tanh(x + 1) / 2 + 0.5


@custom_gradient
def step_pwl(x: FloatVector) -> (FloatVector, Callable[[FloatVector], FloatVector]):
    """
    Heaviside step function with piece-wise linear derivative to use as spike-generation surrogate

    :param FloatVector x: Input value

    :return (FloatVector, Callable[[FloatVector], FloatVector]): output value and gradient function
    """
    s = np.clip(np.floor(x + 1.0), 0.0)
    return s, lambda g: (g * (x > -0.5),)


def _evolve_lif_jax(
    state0: State,
    w_in: np.ndarray,
    w_rec: np.ndarray,
    w_out_surrogate: np.ndarray,
    tau_mem: np.ndarray,
    tau_syn: np.ndarray,
    bias: np.ndarray,
    noise_std: float,
    sp_input_ts: np.ndarray,
    I_input_ts: np.ndarray,
    key: rand.PRNGKey,
    dt: float,
) -> Tuple[
    State,
    np.ndarray,
    np.ndarray,
    np.ndarray,
    np.ndarray,
    np.ndarray,
    np.ndarray,
    rand.PRNGKey,
]:
    """
    Raw JAX evolution function for an LIF spiking layer

    This function implements the dynamics:

    .. math ::

        \\tau_{syn} \\dot{I}_{syn} + I_{syn} = 0

        I_{syn} += S_{in}(t)

        \\tau_{syn} \\dot{V}_{mem} + V_{mem} = I_{syn} + b + \\sigma\\zeta(t)

    where :math:`S_{in}(t)` is a vector containing ``1`` for each input channel that emits a spike at time :math:`t`; :math:`b` is a :math:`N` vector of bias currents for each neuron; :math:`\\sigma\\zeta(t)` is a white-noise process with standard deviation :math:`\\sigma` injected independently onto each neuron's membrane; and :math:`\\tau_{mem}` and :math:`\\tau_{syn}` are the membrane and synaptic time constants, respectively.

    :On spiking:

    When the membrane potential for neuron :math:`j`, :math:`V_{mem, j}` exceeds the threshold voltage :math:`V_{thr} = 0`, then the neuron emits a spike.

    .. math ::

        V_{mem, j} > V_{thr} \\rightarrow S_{rec,j} = 1

        I_{syn} = I_{syn} + S_{rec} \\cdot w_{rec}

        V_{mem, j} = V_{mem, j} - 1

    Neurons therefore share a common resting potential of ``0``, a firing threshold of ``0``, and a subtractive reset of ``-1``. Neurons each have an optional bias current `.bias` (default: ``-1``).

    :Surrogate signals:

    To facilitate gradient-based training, a surrogate :math:`U(t)` is generated from the membrane potentials of each neuron.

    .. math ::

        U_j = \\textrm{tanh}(V_j + 1) / 2 + .5

    :param LayerState state0:           Layer state at start of evolution
    :param np.ndarray w_in:             Input weights [I, N]
    :param np.ndarray w_rec:            Recurrent weights [N, N]
    :param np.ndarray w_out_surrogate:  Output weights [N, O]
    :param np.ndarray tau_mem:          Membrane time constants for each neuron [N,]
    :param np.ndarray tau_syn:          Input synapse time constants for each neuron [N,]
    :param np.ndarray bias:             Bias values for each neuron [N,]
    :param float noise_std:             Noise injected onto the membrane of each neuron. Standard deviation at each time step.
    :param np.ndarray sp_input_ts:      Logical spike raster of input events on input channels [T, I]
    :param np.ndarray I_input_ts:       Time trace of currents injected on input channels (direct current injection) [T, I]
    :param jax.random.PRNGKey key:      pRNG key for JAX
    :param float dt:                    Time step in seconds

    :return: (state, Irec_ts, output_ts, surrogate_ts, spikes_ts, Vmem_ts, Isyn_ts)
        state:          (LayerState) Layer state at end of evolution
        Irec_ts:        (np.ndarray) Recurrent input received at each neuron over time [T, N]
        output_ts:      (np.ndarray) Weighted output surrogate over time [T, O]
        surrogate_ts:   (np.ndarray) Surrogate time trace for each neuron [T, N]
        spikes_ts:      (np.ndarray) Logical spiking raster for each neuron [T, N]
        Vmem_ts:        (np.ndarray) Membrane voltage of each neuron over time [T, N]
        Isyn_ts:        (np.ndarray) Synaptic input current received by each neuron over time [T, N]
    """

    # - Get evolution constants
    alpha = dt / tau_mem
    beta = np.exp(-dt / tau_syn)

    # - Single-step LIF dynamics
    def forward(
        state: State, inputs_t: Tuple[np.ndarray, np.ndarray]
    ) -> (
        State,
        np.ndarray,
        np.ndarray,
        np.ndarray,
        np.ndarray,
        np.ndarray,
        np.ndarray,
    ):
        """
        Single-step LIF dynamics for a recurrent LIF layer

        :param LayerState state:
        :param Tuple[np.ndarray, np.ndarray] inputs_t: (spike_inputs_ts, current_inputs_ts)

        :return: (state, Irec_ts, output_ts, surrogate_ts, spikes_ts, Vmem_ts, Isyn_ts)
            state:          (LayerState) Layer state at end of evolution
            Irec_ts:        (np.ndarray) Recurrent input received at each neuron over time [T, N]
            output_ts:      (np.ndarray) Weighted output surrogate over time [T, O]
            surrogate_ts:   (np.ndarray) Surrogate time trace for each neuron [T, N]
            spikes_ts:      (np.ndarray) Logical spiking raster for each neuron [T, N]
            Vmem_ts:        (np.ndarray) Membrane voltage of each neuron over time [T, N]
            Isyn_ts:        (np.ndarray) Synaptic input current received by each neuron over time [T, N]
        """
        # - Unpack inputs
        (sp_in_t, I_in_t) = inputs_t
        sp_in_t = sp_in_t.reshape(-1)
        Iin = I_in_t.reshape(-1)

        # - Synaptic input
        Irec = np.dot(state["spikes"], w_rec)
        dIsyn = sp_in_t + Irec
        state["Isyn"] = beta * state["Isyn"] + dIsyn

        # - Apply subtractive reset
        state["Vmem"] = state["Vmem"] - state["spikes"]

        # - Membrane potentials
        dVmem = state["Isyn"] + Iin + bias - state["Vmem"]
        state["Vmem"] = state["Vmem"] + alpha * dVmem

        # - Detect next spikes (with custom gradient)
        state["spikes"] = step_pwl(state["Vmem"])

        # - Return state and outputs
        return state, (Irec, state["spikes"], state["Vmem"], state["Isyn"])

    # - Generate membrane noise trace
    # - Build noise trace
    # - Compute random numbers for reservoir noise
    num_timesteps = sp_input_ts.shape[0]
    key1, subkey = rand.split(key)
    noise_ts = noise_std * rand.normal(
        subkey, shape=(num_timesteps, np.size(state0["Vmem"]))
    )

    # - Evolve over spiking inputs
    state, (Irec_ts, spikes_ts, Vmem_ts, Isyn_ts) = scan(
        forward,
        state0,
        (np.dot(sp_input_ts, w_in), np.dot(I_input_ts, w_in) + noise_ts),
    )

    # - Generate output surrogate
    surrogate_ts = sigmoid(Vmem_ts * 20.0)

    # - Weighted output
    output_ts = np.dot(surrogate_ts, w_out_surrogate)

    # - Return outputs
    return state, Irec_ts, output_ts, surrogate_ts, spikes_ts, Vmem_ts, Isyn_ts, key1


# - Define default loss function
def loss_mse_reg_lif(
    params: Params,
    states_t: State,
    output_batch_t: np.ndarray,
    target_batch_t: np.ndarray,
    min_tau_mem: float,
    min_tau_syn: float,
    lambda_mse: float = 1.0,
    reg_tau: float = 10000.0,
    reg_l2_in: float = 0.1,
    reg_l2_rec: float = 1.0,
    reg_l2_out: float = 0.1,
    reg_act1: float = 2.0,
    reg_act2: float = 2.0,
) -> float:
    """
    Regularised MSE target-output loss function for Jax LIF layers

    This loss function computes the mean-squared error of the target signal versus the layer surrogate output. This loss is regularised by several terms to limit time constants, to control the weight spectra, and to control reservoir activity.

    .. math::
        L = \lambda_{mse}\\cdot L_{mse} + \\lambda_{\\tau}\\cdot L_{\\tau} + \\lambda_{L2}\\cdot L_{L2} + \\lambda_{act}\\cdot L_{act}

        L_{mse} = E|\\left(\\textbf{o}(t) - \\textbf{y}(t)\\right)^2| \\textrm{ : output versus target MSE}

        L_{\\tau} = l_{\\tau}(\\tau_{mem}, \\tau_{min}) + l_{\\tau}(\\tau_{syn}, \\tau_{min})

        l_{\\tau}(\\tau, \\tau_{min}) = \\sum \\exp(-(\\tau - \\tau_{min})) | \\tau < \\tau_{min}

        L_{L2} = l_{l2}(W_{in}) + l_{l2}(W_{rec}) + l_{l2}(W_{out})

        l_{l2}(W) = E|W^2|

        L_{act} = E|U(t)| + E|V_{mem}(t)^2|

        \textrm{where } E|\textbf{x}| = \\frac{1}{#\textbf{x}}\\sum{x}

    :param Params params:               Parameters of the LIF layer
    :param State states_t:              State time-series of the LIF layer
    :param np.ndarray output_batch_t:   Output time series of the layer
    :param np.ndarray target_batch_t:   Target time series of the layer
    :param float min_tau_mem:           Minimum permitted membrane time constant
    :param float min_tau_syn:           Minimum permitted synaptic time constant
    :param float lambda_mse:            Loss factor for MSE error. Default: 1.0
    :param float reg_tau:               Regularisation loss factor for time constant violations. Default: 10000.0
    :param float reg_l2_in:             Regularisation loss factor for input weight L2 norm. Default: 0.1
    :param float reg_l2_rec:            Regularisation loss factor for recurrent weight L2 norm. Default: 1.0
    :param float reg_l2_out:            Regularisation loss factor for output weight L2 norm. Default: 0.1
    :param float reg_act1:              Regularisation loss factor for activity (keeps activity low). Default: 2.0
    :param float reg_act2:              Regularisation loss factor for activity (keeps membranes near threshold). Default: 2.0

    :return float loss:                 Loss value
    """
    # - MSE between output and target
    dLoss = dict()
    dLoss["loss_mse"] = lambda_mse * np.mean((output_batch_t - target_batch_t) ** 2)

    # - Get loss for tau parameter constraints
    dLoss["loss_tau_syn"] = reg_tau * np.nansum(
        np.where(
            params["tau_syn"] < min_tau_syn,
            np.exp(-(params["tau_syn"] - min_tau_syn)),
            0,
        )
    )
    dLoss["loss_tau_mem"] = reg_tau * np.nansum(
        np.where(
            params["tau_mem"] < min_tau_mem,
            np.exp(-(params["tau_mem"] - min_tau_mem)),
            0,
        )
    )

    # - Regularisation for weights
    dLoss["loss_weights_l2"] = (
        reg_l2_in * np.mean(params["w_in"] ** 2)
        + reg_l2_rec * np.mean(params["w_recurrent"] ** 2)
        + reg_l2_out * np.mean(params["w_out"] ** 2)
    )

    # - Regularisation for activity
    dLoss["loss_activity1"] = reg_act1 * np.mean(states_t["surrogate"])
    dLoss["loss_activity2"] = reg_act2 * np.mean(states_t["Vmem"] ** 2)

    # - Return loss
    return sum(dLoss.values())


class RecLIFJax(Layer, JaxTrainer):
    """
    Recurrent spiking neuron layer (LIF), spiking input and spiking output. No input / output weights.

    `.RecLIFJax` is a basic recurrent spiking neuron layer, implemented with a JAX-backed Euler solver backend. Outputs are spikes generated by each layer neuron; no output weighting is provided. Inputs are provided by spiking through a synapse onto each layer neuron; no input weighting is provided. The layer is therefore N inputs -> N neurons -> N outputs.

    :Dynamics:

    The dynamics of the :math:`N` neurons' membrane potential :math:`V_{mem}` and the :math:`N` synaptic currents :math:`I_{syn}` evolve under the system

    .. math::

        \\tau_{syn} \\dot{I}_{syn} + I_{syn} = 0

        I_{syn} += S_{in}(t)

        \\tau_{syn} \\dot{V}_{mem} + V_{mem} = I_{syn} + b + \\sigma\\zeta(t)

    where :math:`S_{in}(t)` is a vector containing ``1`` for each input channel that emits a spike at time :math:`t`; :math:`b` is a :math:`N` vector of bias currents for each neuron; :math:`\\sigma\\zeta(t)` is a white-noise process with standard deviation :math:`\\sigma` injected independently onto each neuron's membrane; and :math:`\\tau_{mem}` and :math:`\\tau_{syn}` are the membrane and synaptic time constants, respectively.

    :On spiking:

    When the membane potential for neuron :math:`j`, :math:`V_{mem, j}` exceeds the threshold voltage :math:`V_{thr} = 0`, then the neuron emits a spike.

    .. math ::

        V_{mem, j} > V_{thr} \\rightarrow S_{rec,j} = 1

        I_{syn} = I_{syn} + S_{rec} \\cdot w_{rec}

        V_{mem, j} = V_{mem, j} - 1

    Neurons therefore share a common resting potential of ``0``, a firing threshold of ``0``, and a subtractive reset of ``-1``. Neurons each have an optional bias current `.bias` (default: ``-1``).

    :Surrogate signals:

    To facilitate gradient-based training, a surrogate :math:`U(t)` is generated from the membrane potentials of each neuron.

    .. math ::

        U_j = \\textrm{sig}(V_j)

    Where :math:`\\textrm{sig}(x) = \\left(1 + \\exp(-x)\\right)^{-1}`.

    :Outputs from evolution:

    As output, this layer returns the spiking activity of the :math:`N` neurons from the `.evolve` method. After each evolution, the attributes `.spikes_last_evolution`, `.i_rec_last_evolution` and `.v_mem_last_evolution` and `.surrogate_last_evolution` will be `.TimeSeries` objects containing the appropriate time series.
    """

    def __init__(
        self,
        w_recurrent: np.ndarray,
        tau_mem: FloatVector,
        tau_syn: FloatVector,
        bias: FloatVector = -1.0,
        noise_std: float = 0.0,
        dt: Optional[float] = None,
        name: Optional[str] = None,
        rng_key: Optional[list] = None,
        **kwargs,
    ):
        """
        A basic recurrent spiking neuron layer, with a JAX-implemented forward Euler solver.

        :param ndarray w_recurrent:                     [N,N] Recurrent weight matrix
        :param FloatVector tau_mem:                     [N,] Membrane time constants
        :param FloatVector tau_syn:                     [N,] Output synaptic time constants
        :param FloatVector bias:                        [N,] Bias currents for each neuron (Default: 0)
        :param float noise_std:                         Std. dev. of white noise injected independently onto the membrane of each neuron (Default: 0)
        :param Optional[float] dt:                      Forward Euler solver time step. Default: min(tau_mem, tau_syn) / 10
        :param Optional[str] name:                      Name of this layer. Default: ``None``
        :param Optional[list] rng_key:                  List of two integers representing the state of the Jax PRNG. Default: ``None``; generate a new key
        """
        # - Ensure that weights are 2D
        w_recurrent = np.atleast_2d(w_recurrent)

        # - Transform arguments to JAX np.array
        tau_mem = np.array(tau_mem)
        tau_syn = np.array(tau_syn)
        bias = np.array(bias)

        if dt is None:
            dt = np.min(np.array((np.min(tau_mem), np.min(tau_syn)))) / 10.0

        # - Call super-class initialisation
        super().__init__(
            weights=w_recurrent, dt=dt, noise_std=noise_std, name=name, **kwargs
        )

        # - Set properties
        self.tau_mem = tau_mem
        self.tau_syn = tau_syn
        self.bias = bias

        self._w_in = 1.0
        self._w_out = 1.0

        # - Get compiled evolution function
        self._evolve_jit = jit(_evolve_lif_jax)

        # - Reset layer state
        self.reset_all()

        # - Create RNG
        if rng_key is None:
            rng_key = rand.PRNGKey(onp.random.randint(0, 2 ** 63))
            _, self._rng_key = rand.split(rng_key)
        else:
            rng_key = np.array(onp.array(rng_key).astype(onp.uint32))
            self._rng_key = rng_key

        # - Define stored internal state properties
        self._v_mem_last_evolution = []
        self._surrogate_last_evolution = []
        self._spikes_last_evolution = []
        self._i_syn_last_evolution = []
        self._i_rec_last_evolution = []
        self._output_last_evolution = []

    # - Replace the default loss function
    @property
    def _default_loss(self) -> Callable[[Any], float]:
        return loss_mse_reg_lif

    @property
    def _default_loss_params(self) -> Dict:
        return {
            "min_tau_syn": self._dt * 11.0,
            "min_tau_mem": self._dt * 11.0,
        }

    def _pack(self) -> Params:
        """
        Return a packed form of the tunable parameters for this layer

        :return Params: params: All parameters as a Dict
        """
        return {
            "w_in": self._w_in,
            "w_recurrent": self._weights,
            "w_out": self._w_out,
            "bias": self._bias,
            "tau_mem": self._tau_mem,
            "tau_syn": self._tau_syn,
        }

    def _unpack(self, params: Params):
        """
        Set the parameters for this layer, given a parameter dictionary

        :param Params params:  Set of parameters for this layer
        """
        (
            self._w_in,
            self._weights,
            self._w_out,
            self._bias,
            self._tau_mem,
            self._tau_syn,
        ) = (
            params["w_in"],
            params["w_recurrent"],
            params["w_out"],
            params["bias"],
            params["tau_mem"],
            params["tau_syn"],
        )

    # - Define stored state properties
    @property
    def v_mem_last_evolution(self):
        """(TSContinuous) Membrane potential traces saved during the most recent evolution"""
        return self._v_mem_last_evolution

    @v_mem_last_evolution.setter
    def v_mem_last_evolution(self, **_):
        "Some blah"
        raise ValueError("Setting the evolution properties is not permitted.")

    @property
    def surrogate_last_evolution(self):
        """(TSContinuous) Surrogate traces saved during the most recent evolution"""
        return self._surrogate_last_evolution

    @property
    def spikes_last_evolution(self):
        """(TSEvent) Spike trains emitted by the layer neurons, saved during the most recent evolution"""
        return self._spikes_last_evolution

    @property
    def i_syn_last_evolution(self):
        """(TSContinuous) Synaptic external input current traces saved during the most recent evolution"""
        return self._i_syn_last_evolution

    @property
    def i_rec_last_evolution(self):
        """(TSContinuous) Recurrent synaptic input current traces saved during the most recent evolution"""
        return self._i_rec_last_evolution

    @property
    def output_last_evolution(self):
        """(TSContinuous) Weighted surrogate output saved during the most recent evolution"""
        return self._output_last_evolution

    def reset_state(self):
        """
        Reset the membrane potentials, synaptic currents and refractory state for this layer
        """
        self._state = {
            "Vmem": np.ones((self._size,)) * self._bias,
            "Isyn": np.zeros((self._size,)),
            "spikes": np.zeros((self._size,)),
        }

    @property
    def state(self) -> State:
        """
        Internal state of the neurons in this layer
        :return: dict{"Vmem", "Isyn", "spikes"}
        """
        return {k: np.array(v) for k, v in self._state.items()}

    @state.setter
    def state(self, new_state: State):
        """
        Setter for state values. Verifies that new state dict contains correct keys and sizes.
        `new_state` must be a dict{"Vmem", "Isyn", "spikes"}
        """
        # - Verify that `new_state` has the correct sizes
        for k, v in new_state.items():
            assert (
                np.size(v) == self.size
            ), "New state values must have {} elements".format(self.size)

        # - Verify that `new_state` contains the correct keys
        if (
            "Vmem" not in new_state.keys()
            or "Isyn" not in new_state.keys()
            or "spikes" not in new_state.keys()
        ):
            raise ValueError(
                "`new_state` must be a dict containing keys 'Vmem', 'Isyn' and 'spikes'."
            )

        # - Update state dictionary
        self._state.update(new_state)

    @property
    def _evolve_functional(self):
        """
        Return a functional form of the evolution function for this layer

        Returns a function ``evol_func`` with the signature::

            def evol_func(params, state, inputs) -> (outputs, new_state):

        :return Callable[[Params, State, np.ndarray], Tuple[np.ndarray, State, Dict[str, np.ndarray]]]:
        """

        def evol_func(
            params: Params, state: State, sp_input_ts: np.ndarray,
        ) -> Tuple[np.ndarray, State, Dict[str, np.ndarray]]:
            # - Call the jitted evolution function for this layer
            (
                new_state,
                Irec_ts,
                output_ts,
                surrogate_ts,
                spikes_ts,
                Vmem_ts,
                Isyn_ts,
                key1,
            ) = self._evolve_jit(
                state,
                params["w_in"],
                params["w_recurrent"],
                params["w_out"],
                params["tau_mem"],
                params["tau_syn"],
                params["bias"],
                self._noise_std,
                sp_input_ts,
                sp_input_ts * 0.0,
                self._rng_key,
                self._dt,
            )

            # - Include outputs from initial state
            (
                output_initial,
                surrogate_initial,
                Irec_initial,
                spikes_initial,
            ) = self._get_outputs_from_state(state)
            output_ts = np.append(output_initial.reshape(1, -1), output_ts, axis=0)
            surrogate_ts = np.append(
                surrogate_initial.reshape(1, -1), surrogate_ts, axis=0
            )
            spikes_ts = np.append(spikes_initial.reshape(1, -1), spikes_ts, axis=0)
            Vmem_ts = np.append(state["Vmem"].reshape(1, -1), Vmem_ts, axis=0)
            Isyn_ts = np.append(state["Isyn"].reshape(1, -1), Isyn_ts, axis=0)
            Irec_ts = np.append(Irec_initial.reshape(1, -1), Irec_ts, axis=0)

            # - Maintain RNG key, if not under compilation
            if not isinstance(key1, jax.core.Tracer):
                self._rng_key = key1

            # - Return the outputs from this layer, and the final layer state
            states_t = {
                "Vmem": Vmem_ts,
                "Isyn": Isyn_ts,
                "Irec": Irec_ts,
                "surrogate": surrogate_ts,
                "spikes": spikes_ts,
                "output": output_ts,
            }
            return spikes_ts, new_state, states_t

        # - Return the evolution function
        return evol_func

    def _get_outputs_from_state(self, state):
        surrogate = sigmoid(state["Vmem"] * 20.0)
        output = np.dot(surrogate, self._w_out)
        Irec = np.dot(state["Isyn"], self.w_recurrent)
        spikes = state["spikes"]

        return output, surrogate, Irec, spikes

    def evolve(
        self,
        ts_input: Optional[TimeSeries] = None,
        duration: Optional[float] = None,
        num_timesteps: Optional[int] = None,
        verbose: bool = False,
    ) -> TSEvent:
        """
        Evolve the state of this layer given an input

        :param Optional[TimeSeries] ts_input:      Input time series. Default: `None`, no stimulus is provided
        :param Optional[float] duration:        Simulation/Evolution time, in seconds. If not provided, then `num_timesteps` or the duration of `ts_input` is used to determine evolution time
        :param Optional[int] num_timesteps:     Number of evolution time steps, in units of `.dt`. If not provided, then `duration` or the duration of `ts_input` is used to determine evolution time
        :param bool verbose:           Currently no effect, just for conformity

        :return TSContinuous:                   Output time series; the synaptic currents of each neuron
        """

        # - Prepare time base and inputs
        time_base_inp, inps, num_timesteps = self._prepare_input(
            ts_input, duration, num_timesteps
        )

        # - Call raw evolution function
        time_start = self.t
        (spikes_ts, new_state, states_t,) = self._evolve_functional(
            self._pack(), self._state, inps
        )

        # - Update time
        self._timestep += num_timesteps

        # - Update state
        self._state = new_state

        # - Augment time base
        time_base = onp.append(time_base_inp, self.t)

        # - Record membrane traces
        self._v_mem_last_evolution = TSContinuous(
            time_base, onp.array(states_t["Vmem"]), name="V_mem " + self.name
        )

        # - Record spike raster
        spikes_ids = onp.argwhere(onp.array(states_t["spikes"]))
        self._spikes_last_evolution = TSEvent(
            spikes_ids[:, 0] * self.dt + time_start,
            spikes_ids[:, 1],
            t_start=time_start,
            t_stop=self.t,
            name="Spikes " + self.name,
            num_channels=self.size,
        )

        # - Record neuron surrogates
        self._surrogate_last_evolution = TSContinuous(
            time_base, onp.array(states_t["surrogate"]), name="$U$ " + self.name
        )

        # - Record recurrent inputs
        self._i_rec_last_evolution = TSContinuous(
            time_base, onp.array(states_t["Irec"]), name="$I_{rec}$ " + self.name
        )

        # - Record synaptic currents
        self._i_syn_last_evolution = TSContinuous(
            time_base, onp.array(states_t["Isyn"]), name="$I_{syn}$ " + self.name
        )

        self._output_last_evolution = TSContinuous(
            time_base, onp.array(states_t["output"]), name="$O$ " + self.name,
        )

        # - Wrap spiking outputs as time series
        return self._spikes_last_evolution

    # def _evolve_raw(
    #     self, sp_input_ts: np.ndarray, I_input_ts: np.ndarray
    # ) -> Tuple[np.ndarray, np.ndarray, np.ndarray, np.ndarray, np.ndarray, np.ndarray]:
    #     """
    #     Raw evolution over an input array
    #
    #     :param ndarray sp_input_ts:     Input matrix [T, I]
    #     :param ndarray I_input_ts:      Input matrix [T, N]
    #
    #     :return:  (Irec_ts, output_ts, surrogate_ts, spike_raster_ts, Vmem_ts, Isyn_ts)
    #             Irec_ts:         (np.ndarray) Time trace of recurrent current inputs per neuron [T, N]
    #             output_ts:       (np.ndarray) Time trace of surrogate weighted output [T, O]
    #             surrogate_ts:    (np.ndarray) Time trace of surrogate from each neuron [T, N]
    #             spike_raster_ts: (np.ndarray) Boolean raster [T, N]; `True` if a spike occurred in time step `t`, from neuron `n`
    #             Vmem_ts:         (np.ndarray) Time trace of neuron membrane potentials [T, N]
    #             Isyn_ts:         (np.ndarray) Time trace of output synaptic currents [T, N]
    #     """
    #     # - Call compiled Euler solver to evolve reservoir
    #     (
    #         self._state,
    #         Irec_ts,
    #         output_ts,
    #         surrogate_ts,
    #         spike_raster_ts,
    #         Vmem_ts,
    #         Isyn_ts,
    #         self._rng_key,
    #     ) = self._evolve_jit(
    #         self._state,
    #         self._w_in,
    #         self._weights,
    #         self._w_out,
    #         self._tau_mem,
    #         self._tau_syn,
    #         self._bias,
    #         self._noise_std,
    #         sp_input_ts,
    #         I_input_ts,
    #         self._rng_key,
    #         self._dt,
    #     )
    #
    #     # - Increment timesteps attribute
    #     self._timestep += sp_input_ts.shape[0]
    #
    #     # - Return layer activity
    #     return Irec_ts, output_ts, surrogate_ts, spike_raster_ts, Vmem_ts, Isyn_ts

    def randomize_state(self):
        """
        Randomize the internal state of this layer.

        `.state['Isyn']` will be drawn from a Normal distribution with std. dev. 1/10. `.state['Vmem']` will be uniformly distributed between -1. and 1. `.state['spikes']` will be zeroed.
        """
        _, subkey = rand.split(self._rng_key)
        self._state["Isyn"] = rand.normal(subkey, (self.size,)) / 10.0
        _, subkey = rand.split(self._rng_key)
        self._state["Vmem"] = rand.uniform(
            subkey, (self.size,), minval=-1.0, maxval=0.0
        )
        self._state["spikes"] = np.zeros((self.size,))

    def to_dict(self) -> dict:
        """
        Convert the configuration of this layer into a dictionary to assist in reconstruction

        :return: dict
        """
        config = super().to_dict()
        config.pop("weights")
        config["w_recurrent"] = onp.array(self.w_recurrent).tolist()
        config["tau_mem"] = onp.array(self.tau_mem).tolist()
        config["tau_syn"] = onp.array(self.tau_syn).tolist()
        config["bias"] = onp.array(self.bias).tolist()
        config["rng_key"] = onp.array(self._rng_key).tolist()

        return config

    @property
    def w_recurrent(self) -> np.ndarray:
        """ (ndarray) Recurrent weight matrix [N, N] """
        return onp.array(self._weights)

    @w_recurrent.setter
    def w_recurrent(self, value: np.ndarray):
        assert np.ndim(value) == 2, "`w_recurrent` must be 2D"

        assert value.shape == (
            self._size,
            self._size,
        ), "`w_recurrent` must be [{:d}, {:d}]".format(self._size, self._size)

        self._weights = np.array(value).astype("float32")

    @property
    def tau_mem(self) -> np.ndarray:
        """ (ndarray) Membrane time constant for each neuron [N,] """
        return onp.array(self._tau_mem)

    @tau_mem.setter
    def tau_mem(self, value: np.ndarray):
        # - Replicate `tau_mem` from a scalar value
        if np.size(value) == 1:
            value = np.repeat(value, self._size)

        assert (
            np.size(value) == self._size
        ), "`tau_mem` must have {:d} elements or be a scalar".format(self._size)

        # - Check for valid time constant
        assert np.all(value > 0.0), "`tau_mem` must be larger than zero"

        if hasattr(self, "dt"):
            tau_min = self.dt * 10.0
            numeric_eps = 1e-8
            assert np.all(
                value - tau_min + numeric_eps >= 0
            ), "`tau_mem` must be larger than {:4f}".format(tau_min)

        self._tau_mem = np.reshape(value, self._size).astype("float32")

    @property
    def tau_syn(self) -> np.ndarray:
        """ (ndarray) Output synaptic time constant for each neuron [N,] """
        return onp.array(self._tau_syn)

    @tau_syn.setter
    def tau_syn(self, value: np.ndarray):
        # - Replicate `tau_syn` from a scalar value
        if np.size(value) == 1:
            value = np.repeat(value, self._size)

        assert (
            np.size(value) == self._size
        ), "`tau_syn` must have {:d} elements or be a scalar".format(self._size)

        # - Check for valid time constant
        assert np.all(value > 0.0), "`tau_syn` must be larger than zero"

        if hasattr(self, "dt"):
            tau_min = self.dt * 10.0
            numeric_eps = 1e-8
            assert np.all(
                value - tau_min + numeric_eps >= 0
            ), "`tau_syn` must be larger than {:4f}".format(tau_min)

        self._tau_syn = np.reshape(value, self._size).astype("float32")

    @property
    def bias(self) -> np.ndarray:
        """ (ndarray) Bias current for each neuron [N,] """
        return onp.array(self._bias)

    @bias.setter
    def bias(self, value: np.ndarray):
        # - Replicate `bias` from a scalar value
        if np.size(value) == 1:
            value = np.repeat(value, self._size)

        assert (
            np.size(value) == self._size
        ), "`bias` must have {:d} elements or be a scalar".format(self._size)

        self._bias = np.reshape(value, self._size).astype("float32")

    @property
    def dt(self) -> float:
        """ (float) Forward Euler solver time step """
        return onp.array(self._dt).item(0)

    @dt.setter
    def dt(self, value: float):
        """ (float) Time step in seconds """
        # - Ensure dt is numerically stable
        tau_min = np.min(np.min(self._tau_mem), np.min(self._tau_syn)) / 10.0
        if value is None:
            value = tau_min

        # - Check for valid time constant
        assert np.all(value > 0.0), "`dt` must be larger than zero"
        assert value >= tau_min, "`dt` must be at least {:.2e}".format(tau_min)

        self._dt = np.array(value).astype("float32")

    @property
    def output_type(self):
        """ (TSEvent) Output `.TimeSeries` class: `.TSEvent` """
        return TSEvent

    @property
    def input_type(self):
        """ (TSEvent) Input `.TimeSeries` class: `.TSEvent` """
        return TSEvent


class RecLIFCurrentInJax(RecLIFJax):
    """
    Recurrent spiking neuron layer (LIF), current injection input and spiking output. No input / output weights.

    `.RecLIFCurrentInJax` is a basic recurrent spiking neuron layer, implemented with a JAX-backed Euler solver backend. Outputs are spikes generated by each layer neuron; no output weighting is provided. Inputs are provided by direct current injection onto each neuron membrane; no input weighting is provided. The layer is therefore N inputs -> N neurons -> N outputs.

    :Dynamics:

    The dynamics of the :math:`N` neurons' membrane potential :math:`V_{mem}` and the :math:`N` synaptic currents :math:`I_{syn}` evolve under the system

    .. math::

        \\tau_{syn} \\dot{I}_{syn} + I_{syn} = 0

        \\tau_{syn} \\dot{V}_{mem} + V_{mem} = I_{syn} + I_{in}(t) + b + \\sigma\\zeta(t)

    where :math:`S_{in}(t)` is a vector containing ``1`` for each input channel that emits a spike at time :math:`t`; :math:`I_{in}(t)` is a vector of input currents injected directly onto the neuron membranes; :math:`b` is a :math:`N` vector of bias currents for each neuron; :math:`\\sigma\\zeta(t)` is a white-noise process with standard deviation :math:`\\sigma` injected independently onto each neuron's membrane; and :math:`\\tau_{mem}` and :math:`\\tau_{syn}` are the membrane and synaptic time constants, respectively.

    :On spiking:

    When the membane potential for neuron :math:`j`, :math:`V_{mem, j}` exceeds the threshold voltage :math:`V_{thr} = 0`, then the neuron emits a spike.

    .. math ::

        V_{mem, j} > V_{thr} \\rightarrow S_{rec,j} = 1

        I_{syn} = I_{syn} + S_{rec} \\cdot w_{rec}

        V_{mem, j} = V_{mem, j} - 1

    Neurons threfore share a common resting potential of ``0``, a firing threshold of ``0``, and a subtractive reset of ``-1``. Neurons each have an optional bias current `.bias` (default: ``-1``).

    :Surrogate signals:

    To facilitate gradient-based training, a surrogate :math:`U(t)` is generated from the membrane potentials of each neuron.

    .. math ::

        U_j = \\textrm{sig}(V_j)

    Where :math:`\\textrm{sig}(x) = \\left(1 + \\exp(-x)\\right)^{-1}`.

    :Outputs from evolution:

    As output, this layer returns the spiking activity of the :math:`N` neurons from the `.evolve` method. After each evolution, the attributes `.spikes_last_evolution`, `.i_rec_last_evolution` and `.v_mem_last_evolution` and `.surrogate_last_evolution` will be `.TimeSeries` objects containing the appropriate time series.
    """

    @property
    def _evolve_functional(self):
        """
        Return a functional form of the evolution function for this layer

        Returns a function ``evol_func`` with the signature::

            def evol_func(params, state, inputs) -> (outputs, new_state):

        :return Callable[[Params, State, np.ndarray], Tuple[np.ndarray, State]]:
        """

        def evol_func(
            params: Params, state: State, I_input_ts: np.ndarray,
        ):
            # - Call the jitted evolution function for this layer
            (
                new_state,
                Irec_ts,
                output_ts,
                surrogate_ts,
                spikes_ts,
                Vmem_ts,
                Isyn_ts,
                key1,
            ) = self._evolve_jit(
                state,
                params["w_in"],
                params["w_recurrent"],
                params["w_out"],
                params["tau_mem"],
                params["tau_syn"],
                params["bias"],
                self._noise_std,
                I_input_ts * 0.0,
                I_input_ts,
                self._rng_key,
                self._dt,
            )

            # - Maintain RNG key, if not under compilation
            if not isinstance(key1, jax.core.Tracer):
                self._rng_key = key1

            # - Include outputs from final state
            (
                output_final,
                surrogate_final,
                Irec_final,
                spikes_final,
            ) = self._get_outputs_from_state(new_state)
            output_ts = np.append(output_ts, output_final.reshape(1, -1), axis=0)
            surrogate_ts = np.append(
                surrogate_ts, surrogate_final.reshape(1, -1), axis=0
            )
            spikes_ts = np.append(spikes_ts, spikes_final.reshape(1, -1), axis=0)
            Vmem_ts = np.append(Vmem_ts, new_state["Vmem"].reshape(1, -1), axis=0)
            Isyn_ts = np.append(Isyn_ts, new_state["Isyn"].reshape(1, -1), axis=0)
            Irec_ts = np.append(Irec_ts, Irec_final.reshape(1, -1), axis=0)

            # - Return the outputs from this layer, and the final layer state
            states_t = {
                "Vmem": Vmem_ts,
                "Isyn": Isyn_ts,
                "Irec": Irec_ts,
                "surrogate": surrogate_ts,
                "spikes": spikes_ts,
                "output": output_ts,
            }
            return spikes_ts, new_state, states_t

        # - Return the evolution function
        return evol_func

    @property
    def output_type(self):
        """ (TSEvent) Output `.TimeSeries` class: `.TSEvent` """
        return TSEvent

    @property
    def input_type(self):
        """ (TSContinuous) Input `.TimeSeries` class: `.TSContinuous` """
        return TSContinuous


class RecLIFCurrentInJax_SO(RecLIFCurrentInJax):
    """
    Recurrent spiking neuron layer (LIF), current injection input and spiking output. No input / output weights.

    `.RecLIFCurrentInJax` is a basic recurrent spiking neuron layer, implemented with a JAX-backed Euler solver backend. Outputs are spikes generated by each layer neuron; no output weighting is provided. Inputs are provided by direct current injection onto each neuron membrane; no input weighting is provided. The layer is therefore N inputs -> N neurons -> N outputs.

    :Dynamics:

    The dynamics of the :math:`N` neurons' membrane potential :math:`V_{mem}` and the :math:`N` synaptic currents :math:`I_{syn}` evolve under the system

    .. math::

        \\tau_{syn} \\dot{I}_{syn} + I_{syn} = 0

        \\tau_{syn} \\dot{V}_{mem} + V_{mem} = I_{syn} + I_{in}(t) + b + \\sigma\\zeta(t)

    where :math:`S_{in}(t)` is a vector containing ``1`` for each input channel that emits a spike at time :math:`t`; :math:`I_{in}(t)` is a vector of input currents injected directly onto the neuron membranes; :math:`b` is a :math:`N` vector of bias currents for each neuron; :math:`\\sigma\\zeta(t)` is a white-noise process with standard deviation :math:`\\sigma` injected independently onto each neuron's membrane; and :math:`\\tau_{mem}` and :math:`\\tau_{syn}` are the membrane and synaptic time constants, respectively.

    :On spiking:

    When the membane potential for neuron :math:`j`, :math:`V_{mem, j}` exceeds the threshold voltage :math:`V_{thr} = 0`, then the neuron emits a spike.

    .. math ::

        V_{mem, j} > V_{thr} \\rightarrow S_{rec,j} = 1

        I_{syn} = I_{syn} + S_{rec} \\cdot w_{rec}

        V_{mem, j} = V_{mem, j} - 1

    Neurons threfore share a common resting potential of ``0``, a firing threshold of ``0``, and a subtractive reset of ``-1``. Neurons each have an optional bias current `.bias` (default: ``-1``).

    :Surrogate signals:

    To facilitate gradient-based training, a surrogate :math:`U(t)` is generated from the membrane potentials of each neuron.

    .. math ::

        U_j = \\textrm{sig}(V_j)

    Where :math:`\\textrm{sig}(x) = \\left(1 + \\exp(-x)\\right)^{-1}`.

    :Outputs from evolution:

    As output, this layer returns the spiking activity of the :math:`N` neurons from the `.evolve` method. After each evolution, the attributes `.spikes_last_evolution`, `._i_rec_last_evolution` and `._v_mem_last_evolution` and `._surrogate_last_evolution` will be `.TimeSeries` objects containing the appropriate time series.
    """

    def evolve(
        self,
        ts_input: Optional[TSContinuous] = None,
        duration: Optional[float] = None,
        num_timesteps: Optional[int] = None,
        verbose: bool = False,
    ) -> TSContinuous:
        """
        Evolve the state of this layer given an input

        :param Optional[TSContinuous] ts_input: Input time series. Default: `None`, no stimulus is provided
        :param Optional[float] duration:        Simulation/Evolution time, in seconds. If not provided, then `num_timesteps` or the duration of `ts_input` is used to determine evolution time
        :param Optional[int] num_timesteps:     Number of evolution time steps, in units of `.dt`. If not provided, then `duration` or the duration of `ts_input` is used to determine evolution time
        :param bool verbose:                    Currently no effect, just for conformity

        :return TSContinuous:                   Output time series; surrogate activity of each neuron
        """

        # - Call evolution function
        super().evolve(ts_input, duration, num_timesteps, verbose)

        # - Return spiking outputs
        return self._surrogate_last_evolution

    @property
    def output_type(self):
        """ (TSContinuous) Output `.TimeSeries` class: `.TSContinuous` """
        return TSContinuous


class RecLIFJax_IO(RecLIFJax):
    """
    Recurrent spiking neuron layer (LIF), spiking input and weighted surrogate output. Input and output weights.

    `.RecLIFJax` is a basic recurrent spiking neuron layer, implemented with a JAX-backed Euler solver backend. Outputs are surrogates generated by each layer neuron, weighted by a set of output weights. Inputs are provided by spiking through a synapse onto each layer neuron via a set of input weights. The layer is therefore M inputs -> N neurons -> O outputs.

    This layer can be used to implement gradient-based learning systems, using the JAX-provided automatic differentiation functionality of `jax.grad`. See :py:meth:`.train_output_target` for information on training.

    :Dynamics:

    The dynamics of the :math:`N` neurons' membrane potential :math:`V_{mem}` and the :math:`N` synaptic currents :math:`I_{syn}` evolve under the system

    .. math::

        \\tau_{syn} \\dot{I}_{syn} + I_{syn} = 0

        I_{syn} += S_{in}(t) \\cdot w_{in}

        \\tau_{syn} \\dot{V}_{mem} + V_{mem} = I_{syn} + I_{in}(t) \\cdot w_{in} + b + \\sigma\\zeta(t)

    where :math:`S_{in}(t)` is a vector containing ``1`` for each input channel that emits a spike at time :math:`t`; :math:`w_{in}` is a :math:`[N_{in} \\times N]` matrix of input weights; :math:`I_{in}(t)` is a vector of input currents injected directly onto the neuron membranes; :math:`b` is a :math:`N` vector of bias currents for each neuron; :math:`\\sigma\\zeta(t)` is a white-noise process with standard deviation :math:`\\sigma` injected independently onto each neuron's membrane; and :math:`\\tau_{mem}` and :math:`\\tau_{syn}` are the membrane and synaptic time constants, respectively.

    :On spiking:

    When the membrane potential for neuron :math:`j`, :math:`V_{mem, j}` exceeds the threshold voltage :math:`V_{thr} = 0`, then the neuron emits a spike.

    .. math ::

        V_{mem, j} > V_{thr} \\rightarrow S_{rec,j} = 1

        I_{syn} = I_{syn} + S_{rec} \\cdot w_{rec}

        V_{mem, j} = V_{mem, j} - 1

    Neurons therefore share a common resting potential of ``0``, a firing threshold of ``0``, and a subtractive reset of ``-1``. Neurons each have an optional bias current `.bias` (default: ``-1``).

    :Surrogate signals:

    To facilitate gradient-based training, a surrogate :math:`U(t)` is generated from the membrane potentials of each neuron. This is used to provide a weighted output :math:`O(t)`.

    .. math ::

        U_j = \\textrm{sig}(V_j)

        O(t) = U(t) \\cdot w_{out}

    Where :math:`w_{out}` is a :math:`[N \\times N_{out}]` matrix of output weights, and :math:`\\textrm{sig}(x) = \\left(1 + \\exp(-x)\\right)^{-1}`.

    :Outputs from evolution:

    As output, this layer returns the weighted surrogate activity of the :math:`N` neurons from the `.evolve` method. After each evolution, the attributes `.spikes_last_evolution`, `.i_rec_last_evolution` and `.v_mem_last_evolution` and `.surrogate_last_evolution` will be `.TimeSeries` objects containing the appropriate time series.
    """

    def __init__(
        self,
        w_in: np.ndarray,
        w_recurrent: np.ndarray,
        w_out: np.ndarray,
        tau_mem: FloatVector,
        tau_syn: FloatVector,
        bias: FloatVector = -1.0,
        noise_std: float = 0.0,
        dt: Optional[float] = None,
        name: Optional[str] = None,
        rng_key: Optional[list] = None,
        **kwargs,
    ):
        """
        Build a spiking recurrent layer with weighted spiking inputs and weighted surrogate outputs, and a JAX backend.

        :param np.ndarray w_in:              Input weights [M, N]
        :param np.ndarray w_recurrent:       Recurrent weights [N, N]
        :param np.ndarray w_out:             Output weights [N, O]
        :param FloatVector tau_mem:          Membrane time constants [N,]
        :param FloatVector tau_syn:          Synaptic time constants [N,]
        :param FloatVector bias:             Neuron biases [N,]
        :param float noise_std:              Std. dev. of noise injected onto neuron membranes. Default: ``0.``, no noise
        :param Optional[float] dt:           Time step for simulation, in s. Default: ``None``, will be determined automatically from ``tau_...``
        :param Optional[str] name:           Name of this layer. Default: ``None``
        :param Optional[list] rng_key:       List of two integers representing the state of the Jax PRNG. Default: generate a new key
        """
        # - Convert arguments to arrays
        w_in = np.array(w_in)
        w_out = np.array(w_out)

        # - Call superclass constructor
        super().__init__(
            w_recurrent=w_recurrent,
            tau_mem=tau_mem,
            tau_syn=tau_syn,
            bias=bias,
            noise_std=noise_std,
            dt=dt,
            name=name,
            rng_key=rng_key,
            **kwargs,
        )

        # - Set correct information about network size
        self._size_in = w_in.shape[0]
        self._size = w_in.shape[1]
        self._size_out = w_out.shape[1]

        # -- Set properties
        self.w_in = w_in
        self.w_out = w_out

    @property
    def _evolve_functional(self):
        """
        Return a functional form of the evolution function for this layer

        Returns a function ``evol_func`` with the signature::

            def evol_func(params, state, inputs) -> (outputs, new_state):

        :return Callable[[Params, State, np.ndarray], Tuple[np.ndarray, State, Dict[str, np.ndarray]]]:
        """

        def evol_func(
            params: Params, state: State, sp_input_ts: np.ndarray,
        ) -> Tuple[np.ndarray, State, Dict[str, np.ndarray]]:
            # - Call the jitted evolution function for this layer
            (
                new_state,
                Irec_ts,
                output_ts,
                surrogate_ts,
                spikes_ts,
                Vmem_ts,
                Isyn_ts,
                key1,
            ) = self._evolve_jit(
                state,
                params["w_in"],
                params["w_recurrent"],
                params["w_out"],
                params["tau_mem"],
                params["tau_syn"],
                params["bias"],
                self._noise_std,
                sp_input_ts,
                sp_input_ts * 0.0,
                self._rng_key,
                self._dt,
            )

            # - Include outputs from initial state
            (
                output_initial,
                surrogate_initial,
                Irec_initial,
                spikes_initial,
            ) = self._get_outputs_from_state(state)
            output_ts = np.append(output_initial.reshape(1, -1), output_ts, axis=0)
            surrogate_ts = np.append(
                surrogate_initial.reshape(1, -1), surrogate_ts, axis=0
            )
            spikes_ts = np.append(spikes_initial.reshape(1, -1), spikes_ts, axis=0)
            Vmem_ts = np.append(state["Vmem"].reshape(1, -1), Vmem_ts, axis=0)
            Isyn_ts = np.append(state["Isyn"].reshape(1, -1), Isyn_ts, axis=0)
            Irec_ts = np.append(Irec_initial.reshape(1, -1), Irec_ts, axis=0)

            # - Maintain RNG key, if not under compilation
            if not isinstance(key1, jax.core.Tracer):
                self._rng_key = key1

            # - Return the outputs from this layer, and the final layer state
            states_t = {
                "Vmem": Vmem_ts,
                "Isyn": Isyn_ts,
                "Irec": Irec_ts,
                "surrogate": surrogate_ts,
                "spikes": spikes_ts,
                "output": output_ts,
            }
            return output_ts, new_state, states_t

        # - Return the evolution function
        return evol_func

    def evolve(
        self,
        ts_input: Optional[TimeSeries] = None,
        duration: Optional[float] = None,
        num_timesteps: Optional[int] = None,
        verbose: bool = False,
    ) -> TSContinuous:
        """
        Evolve the state of this layer given an input

        :param Optional[TSEvent] ts_input:      Input time series. Default: `None`, no stimulus is provided
        :param Optional[float] duration:        Simulation/Evolution time, in seconds. If not provided, then `num_timesteps` or the duration of `ts_input` is used to determine evolution time
        :param Optional[int] num_timesteps:     Number of evolution time steps, in units of `.dt`. If not provided, then `duration` or the duration of `ts_input` is used to determine evolution time
        :param bool verbose:                    Currently no effect, just for conformity

        :return TSContinuous:                   Output time series; the weighted surrogates of each neuron
        """

        super().evolve(ts_input, duration, num_timesteps)

        # - Return weighted output
        return self._output_last_evolution

    @property
    def w_in(self) -> np.ndarray:
        """ (np.ndarray) [M,N] input weights """
        return onp.array(self._w_in)

    @w_in.setter
    def w_in(self, value: np.ndarray):
        assert np.ndim(value) == 2, "`w_in` must be 2D"

        assert value.shape == (
            self._size_in,
            self._size,
        ), "`win` must be [{:d}, {:d}]".format(self._size_in, self._size)

        self._w_in = np.array(value).astype("float32")

    @property
    def w_out(self) -> np.ndarray:
        """ (np.ndarray) [N,O] output weights """
        return onp.array(self._w_out)

    @w_out.setter
    def w_out(self, value: np.ndarray):
        assert np.ndim(value) == 2, "`w_out` must be 2D"

        assert value.shape == (
            self._size,
            self._size_out,
        ), "`w_out` must be [{:d}, {:d}]".format(self._size, self._size_out)

        self._w_out = np.array(value).astype("float32")

    @property
    def output_type(self):
        """ (TSContinuous) Output `.TimeSeries` class: `.TSContinuous` """
        return TSContinuous

    def to_dict(self) -> dict:
        """
        Convert parameters of this layer to a dict if they are relevant for reconstructing an identical layer

        :return Dict:   A dictionary that can be used to reconstruct the layer
        """
        config = super().to_dict()
        config["w_in"] = onp.array(self.w_in).tolist()
        config["w_out"] = onp.array(self.w_out).tolist()

        return config


class RecLIFCurrentInJax_IO(RecLIFJax_IO):
    """
    Recurrent spiking neuron layer (LIF), weighted current input and weighted surrogate output. Input / output weighting provided.

    `.RecLIFJax` is a basic recurrent spiking neuron layer, implemented with a JAX-backed Euler solver backend. Outputs are surrogates generated by each layer neuron, via a set of output weights. Inputs are provided by weighted current injection to each layer neuron, via a set of input weights. The layer is therefore M inputs -> N neurons -> O outputs.

    This layer can be used to implement gradient-based learning systems, using the JAX-provided automatic differentiation functionality of `jax.grad`. See :py:meth:`.train_output_target` for information on training.

    :Dynamics:

    The dynamics of the :math:`N` neurons' membrane potential :math:`V_{mem}` and the :math:`N` synaptic currents :math:`I_{syn}` evolve under the system

    .. math::

        \\tau_{syn} \\dot{I}_{syn} + I_{syn} = 0

        I_{syn} += S_{in}(t) \\cdot w_{in}

        \\tau_{syn} \\dot{V}_{mem} + V_{mem} = I_{syn} + I_{in}(t) \\cdot w_{in} + b + \\sigma\\zeta(t)

    where :math:`S_{in}(t)` is a vector containing ``1`` for each input channel that emits a spike at time :math:`t`; :math:`w_{in}` is a :math:`[N_{in} \\times N]` matrix of input weights; :math:`I_{in}(t)` is a vector of input currents injected directly onto the neuron membranes; :math:`b` is a :math:`N` vector of bias currents for each neuron; :math:`\\sigma\\zeta(t)` is a white-noise process with standard deviation :math:`\\sigma` injected independently onto each neuron's membrane; and :math:`\\tau_{mem}` and :math:`\\tau_{syn}` are the membrane and synaptic time constants, respectively.

    :On spiking:

    When the membane potential for neuron :math:`j`, :math:`V_{mem, j}` exceeds the threshold voltage :math:`V_{thr} = 0`, then the neuron emits a spike.

    .. math ::

        V_{mem, j} > V_{thr} \\rightarrow S_{rec,j} = 1

        I_{syn} = I_{syn} + S_{rec} \\cdot w_{rec}

        V_{mem, j} = V_{mem, j} - 1

    Neurons therefore share a common resting potential of ``0``, a firing threshold of ``0``, and a subtractive reset of ``-1``. Neurons each have an optional bias current `.bias` (default: ``-1``).

    :Surrogate signals:

    To facilitate gradient-based training, a surrogate :math:`U(t)` is generated from the membrane potentials of each neuron. This is used to provide a weighted output :math:`O(t)`.

    .. math ::

        U_j = \\textrm{sig}(V_j)

        O(t) = U(t) \\cdot w_{out}

    Where :math:`w_{out}` is a :math:`[N \\times N_{out}]` matrix of output weights, and :math:`\\textrm{sig}(x) = \\left(1 + \\exp(-x)\\right)^{-1}`.

    :Outputs from evolution:

    As output, this layer returns the weighted surrogate activity of the :math:`N` neurons from the `.evolve` method. After each evolution, the attributes `.spikes_last_evolution`, `.i_rec_last_evolution` and `.v_mem_last_evolution` and `.surrogate_last_evolution` will be `.TimeSeries` objects containing the appropriate time series.
    """

    @property
    def _evolve_functional(self):
        """
        Return a functional form of the evolution function for this layer

        Returns a function ``evol_func`` with the signature::

            def evol_func(params, state, inputs) -> (outputs, new_state):

        :return Callable[[Params, State, np.ndarray], Tuple[np.ndarray, State]]:
        """

        def evol_func(
            params: Params, state: State, I_input_ts: np.ndarray,
        ):
            # - Call the jitted evolution function for this layer
            (
                new_state,
                Irec_ts,
                output_ts,
                surrogate_ts,
                spikes_ts,
                Vmem_ts,
                Isyn_ts,
                key1,
            ) = self._evolve_jit(
                state,
                params["w_in"],
                params["w_recurrent"],
                params["w_out"],
                params["tau_mem"],
                params["tau_syn"],
                params["bias"],
                self._noise_std,
                I_input_ts * 0.0,
                I_input_ts,
                self._rng_key,
                self._dt,
            )

            # - Maintain RNG key, if not under compilation
            if not isinstance(key1, jax.core.Tracer):
                self._rng_key = key1

            # - Include outputs from initial state
            (
                output_initial,
                surrogate_initial,
                Irec_initial,
                spikes_initial,
            ) = self._get_outputs_from_state(state)
            output_ts = np.append(output_initial.reshape(1, -1), output_ts, axis=0)
            surrogate_ts = np.append(
                surrogate_initial.reshape(1, -1), surrogate_ts, axis=0
            )
            spikes_ts = np.append(spikes_ts, spikes_initial.reshape(1, -1), axis=0)
            Vmem_ts = np.append(state["Vmem"].reshape(1, -1), Vmem_ts, axis=0)
            Isyn_ts = np.append(state["Isyn"].reshape(1, -1), Isyn_ts, axis=0)
            Irec_ts = np.append(Irec_initial.reshape(1, -1), Irec_ts, axis=0)

            # - Return the outputs from this layer, and the final layer state
            states_t = {
                "Vmem": Vmem_ts,
                "Isyn": Isyn_ts,
                "Irec": Irec_ts,
                "surrogate": surrogate_ts,
                "spikes": spikes_ts,
                "output": output_ts,
            }
            return output_ts, new_state, states_t

        # - Return the evolution function
        return evol_func

    def evolve(
        self,
        ts_input: Optional[TSContinuous] = None,
        duration: Optional[float] = None,
        num_timesteps: Optional[int] = None,
        verbose: bool = False,
    ) -> TSEvent:
        """
        Evolve the state of this layer given an input

        :param Optional[TSContinuous] ts_input: Input time series. Default: `None`, no stimulus is provided
        :param Optional[float] duration:        Simulation/Evolution time, in seconds. If not provided, then `num_timesteps` or the duration of `ts_input` is used to determine evolution time
        :param Optional[int] num_timesteps:     Number of evolution time steps, in units of `.dt`. If not provided, then `duration` or the duration of `ts_input` is used to determine evolution time
        :param bool verbose:          Currently no effect, just for conformity

        :return TSEvent:                   Output time series; spiking activity each neuron
        """

        # - Call evolution function
        super().evolve(ts_input, duration, num_timesteps, verbose)

        # - Return weighted output
        return self._output_last_evolution

    @property
    def input_type(self):
        """ (TSContinuous) Output `.TimeSeries` class: `.TSContinuous` """
        return TSContinuous


class FFLIFJax_IO(RecLIFJax_IO):
    """
    Feed-forward spiking neuron layer (LIF), spiking input and weighted surrogate output. Input and output weights.

    `.FFLIFJax_IO` is a basic feed-forward spiking neuron layer, implemented with a JAX-backed Euler solver backend. Outputs are surrogates generated by each layer neuron, weighted by a set of output weights. Inputs are provided by spiking through a synapse onto each layer neuron via a set of input weights. The layer is therefore M inputs -> N neurons -> O outputs.

    This layer can be used to implement gradient-based learning systems, using the JAX-provided automatic differentiation functionality of `jax.grad`. See :py:meth:`.train_output_target` for information on training.

    :Dynamics:

    The dynamics of the :math:`N` neurons' membrane potential :math:`V_{mem}` and the :math:`N` synaptic currents :math:`I_{syn}` evolve under the dynamics

    .. math::

        \\tau_{syn} \\dot{I}_{syn} + I_{syn} = 0

        I_{syn} += S_{in}(t) \\cdot w_{in}

        \\tau_{syn} \\dot{V}_{mem} + V_{mem} = I_{syn} + I_{in}(t) \\cdot w_{in} + b + \\sigma\\zeta(t)

    where :math:`S_{in}(t)` is a vector containing ``1`` for each input channel that emits a spike at time :math:`t`; :math:`w_{in}` is a :math:`[N_{in} \\times N]` matrix of input weights; :math:`I_{in}(t)` is a vector of input currents injected directly onto the neuron membranes; :math:`b` is a :math:`N` vector of bias currents for each neuron; :math:`\\sigma\\zeta(t)` is a white-noise process with standard deviation :math:`\\sigma` injected independently onto each neuron's membrane; and :math:`\\tau_{mem}` and :math:`\\tau_{syn}` are the membrane and synaptic time constants, respectively.

    :On spiking:

    When the membrane potential for neuron :math:`j`, :math:`V_{mem, j}` exceeds the threshold voltage :math:`V_{thr} = 0`, then the neuron emits a spike.

    .. math ::

        V_{mem, j} > V_{thr} \\rightarrow S_j(t) = 1

        V_{mem, j} = V_{mem, j} - 1

    Neurons therefore share a common resting potential of ``0``, a firing threshold of ``0``, and a subtractive reset of ``-1``. Neurons each have an optional bias current `.bias` (default: ``-1``).

    :Surrogate signals:

    To facilitate gradient-based training, a surrogate :math:`U(t)` is generated from the membrane potentials of each neuron. This is used to provide a weighted output :math:`O(t)`.

    .. math ::

        U_j = \\textrm{sig}(V_j)

        O(t) = U(t) \\cdot w_{out}

    Where :math:`w_{out}` is a :math:`[N \\times N_{out}]` matrix of output weights, and :math:`\\textrm{sig}(x) = \\left(1 + \\exp(-x)\\right)^{-1}`.

    :Outputs from evolution:

    As output, this layer returns the weighted surrogate activity of the :math:`N` neurons from the `.evolve` method. After each evolution, the attributes `.spikes_last_evolution`, `.i_rec_last_evolution` and `.v_mem_last_evolution` and `.surrogate_last_evolution` will be `.TimeSeries` objects containing the appropriate time series.
    """

    def __init__(
        self,
        w_in: FloatVector,
        w_out: FloatVector,
        tau_mem: FloatVector,
        tau_syn: FloatVector,
        bias: FloatVector = -1.0,
        noise_std: float = 0.0,
        dt: Optional[float] = None,
        name: Optional[str] = None,
        rng_key: Optional[list] = None,
        **kwargs,
    ):
        """
        Create a feedforward spiking LIF layer, with a JAX-accelerated backend.

        :param FloatVector w_in:             Input weight matrix for this layer [M, N]
        :param FloatVector w_out:            Output weight matrix for this layer [N, O]
        :param FloatVector tau_mem:          Membrane time constants for each neuron in this layer. Can be provided as a scalar, which is then used for all neurons
        :param FloatVector tau_syn:          Synaptic time constants for each neuron in this layer. Can be provided as a scalar, which is then used for all neurons
        :param FloatVector bias:             Bias currents for each neuron in this layer. Can be provided as a scalar, which is then used for all neurons
        :param float noise_std:              Standard deviation of a noise current which is injected onto the membrane of each neuron
        :param float dt:                     Euler solver time-step. Must be at least 10 times smaller than the smallest time constant, for numerical stability
        :param Optional[str] name:           A string to use as the name of this layer
        :param Optional[list] rng_key:       List of two integers representing the state of the Jax PRNG. Default: generate a new key
        """
        # - Determine network shape
        w_in = np.atleast_2d(w_in)
        w_out = np.atleast_2d(w_out)
        net_size = w_in.shape[1]

        # - Initialise layer object
        super().__init__(
            w_in=w_in,
            w_recurrent=np.zeros((net_size, net_size)),
            w_out=w_out,
            tau_mem=tau_mem,
            tau_syn=tau_syn,
            bias=bias,
            noise_std=noise_std,
            dt=dt,
            name=name,
            rng_key=rng_key,
            **kwargs,
        )

        # - Set recurrent weights to zero
        self._weights = 0.0

    @property
    def i_rec_last_evolution(self):
        """Not defined for `.FFLIFJax_IO`"""
        raise ValueError("Recurrent currents do not exist for a feedforward layer")

    def to_dict(self) -> dict:
        """
        Convert parameters of this layer to a dict if they are relevant for reconstructing an identical layer

        :return Dict:   A dictionary that can be used to reconstruct the layer
        """
        config = super().to_dict()
        config.pop("w_recurrent")

        return config


class FFLIFJax_SO(FFLIFJax_IO):
    def __init__(
        self,
        w_in,
        tau_mem,
        tau_syn,
        bias=-1.0,
        noise_std=0.0,
        dt=None,
        rng_key=None,
        name=None,
        **kwargs,
    ):
        super().__init__(
            w_in=w_in,
            w_out=onp.array(w_in).T,
            tau_mem=tau_mem,
            tau_syn=tau_syn,
            bias=bias,
            noise_std=noise_std,
            dt=dt,
            rng_key=rng_key,
            name=name,
            **kwargs,
        )

        self._size_out = self._w_in.shape[1]

    def evolve(
        self,
        ts_input: Optional[TimeSeries] = None,
        duration: Optional[float] = None,
        num_timesteps: Optional[int] = None,
        verbose: bool = False,
    ) -> TSContinuous:
        super().evolve(ts_input, duration, num_timesteps, verbose)

        return self._surrogate_last_evolution


class FFLIFCurrentInJax_SO(FFLIFJax_IO):
    """
    Feed-forward spiking neuron layer (LIF), current input and surrogate output. Input weighting, no output weights.

    `.FFLIFCurrentInJax_SO` is a basic feed-forward spiking neuron layer, implemented with a JAX-backed Euler solver backend. Outputs are surrogates generated by each layer neuron. Inputs are provided by spiking through a synapse onto each layer neuron via a set of input weights. The layer is therefore M inputs -> N neurons -> N outputs.

    This layer can be used to implement gradient-based learning systems, using the JAX-provided automatic differentiation functionality of `jax.grad`. See :py:meth:`~FFLIFCurrentInJax_SO.train_output_target` for information on training.

    :Dynamics:

    The dynamics of the :math:`N` neurons' membrane potential :math:`V_{mem}` and the :math:`N` synaptic currents :math:`I_{syn}` evolve under the dynamics

    .. math::

        \\tau_{syn} \\dot{I}_{syn} + I_{syn} = 0

        \\tau_{syn} \\dot{V}_{mem} + V_{mem} = I_{syn} + I_{in}(t) \\cdot w_{in} + b + \\sigma\\zeta(t)

    where :math:`S_{in}(t)` is a vector containing ``1`` for each input channel that emits a spike at time :math:`t`; :math:`w_{in}` is a :math:`[N_{in} \\times N]` matrix of input weights; :math:`I_{in}(t)` is a vector of input currents injected directly onto the neuron membranes; :math:`b` is a :math:`N` vector of bias currents for each neuron; :math:`\\sigma\\zeta(t)` is a white-noise process with standard deviation :math:`\\sigma` injected independently onto each neuron's membrane; and :math:`\\tau_{mem}` and :math:`\\tau_{syn}` are the membrane and synaptic time constants, respectively.

    :On spiking:

    When the membrane potential for neuron :math:`j`, :math:`V_{mem, j}` exceeds the threshold voltage :math:`V_{thr} = 0`, then the neuron emits a spike.

    .. math ::

        V_{mem, j} > V_{thr} \\rightarrow S_j(t) = 1

        V_{mem, j} = V_{mem, j} - 1

    Neurons therefore share a common resting potential of ``0``, a firing threshold of ``0``, and a subtractive reset of ``-1``. Neurons each have an optional bias current `.bias` (default: ``-1``).

    :Surrogate signals:

    To facilitate gradient-based training, a surrogate :math:`U(t)` is generated from the membrane potentials of each neuron.

    .. math ::

        U_j = \\textrm{sig}(V_j)

    Where :math:`\\textrm{sig}(x) = \\left(1 + \\exp(-x)\\right)^{-1}`.

    :Outputs from evolution:

    As output, this layer returns the weighted surrogate activity of the :math:`N` neurons from the `.evolve` method. After each evolution, the attributes `.spikes_last_evolution`, `.i_rec_last_evolution` and `.v_mem_last_evolution` and `.surrogate_last_evolution` will be `.TimeSeries` objects containing the appropriate time series.
    """

    def __init__(
        self,
        w_in: FloatVector,
        tau_mem: FloatVector,
        tau_syn: FloatVector,
        bias: FloatVector = -1.0,
        noise_std: float = 0.0,
        dt: Optional[float] = None,
        name: Optional[str] = None,
        rng_key: Optional[list] = None,
        **kwargs,
    ):
        """
        Create a feedforward spiking LIF layer, with a JAX-accelerated backend.

        :param FloatVector w_in:             Input weight matrix for this layer [M, N]
        :param FloatVector tau_mem:          Membrane time constants for each neuron in this layer. Can be provided as a scalar, which is then used for all neurons
        :param FloatVector tau_syn:          Synaptic time constants for each neuron in this layer. Can be provided as a scalar, which is then used for all neurons
        :param FloatVector bias:             Bias currents for each neuron in this layer. Can be provided as a scalar, which is then used for all neurons
        :param float noise_std:              Standard deviation of a noise current which is injected onto the membrane of each neuron
        :param float dt:                     Euler solver time-step. Must be at least 10 times smaller than the smallest time constant, for numerical stability
        :param Optional[str] name:           A string to use as the name of this layer
        :param Optional[list] rng_key:       List of two integers representing the state of the Jax PRNG. Default: generate a new key
        """
        # - Determine network shape
        w_in = np.atleast_2d(w_in)
        net_size = w_in.shape[1]

        # - Initialise layer
        super().__init__(
            w_in=w_in,
            w_out=np.zeros((net_size, net_size)),
            tau_mem=tau_mem,
            tau_syn=tau_syn,
            bias=bias,
            noise_std=noise_std,
            dt=dt,
            name=name,
            rng_key=rng_key,
            **kwargs,
        )

        # - Set recurrent weights to zero
        self._weights = 0.0

        # - Set output weights to unity
        self._w_out = 1.0

    def evolve(
        self,
        ts_input: Optional[TimeSeries] = None,
        duration: Optional[float] = None,
        num_timesteps: Optional[int] = None,
        verbose: bool = False,
    ) -> TSContinuous:
        """
        Evolve the state of this layer given an input

        :param Optional[TSEvent] ts_input:      Input time series. Default: `None`, no stimulus is provided
        :param Optional[float] duration:        Simulation/Evolution time, in seconds. If not provided, then `num_timesteps` or the duration of `ts_input` is used to determine evolution time
        :param Optional[int] num_timesteps:     Number of evolution time steps, in units of `.dt`. If not provided, then `duration` or the duration of `ts_input` is used to determine evolution time
        :param bool verbose:                    Currently no effect, just for conformity

        :return TSContinuous:                   Output time series; the weighted surrogates of each neuron
        """

        super().evolve(ts_input, duration, num_timesteps)

        # - Return weighted output
        return self._surrogate_last_evolution

    @property
    def i_rec_last_evolution(self):
        """Not defined for `.FFLIFCurrentInJax_SO`"""
        raise ValueError("Recurrent currents do not exist for a feedforward layer")

    def to_dict(self) -> dict:
        """
        Convert parameters of this layer to a dict if they are relevant for reconstructing an identical layer

        :return Dict:   A dictionary that can be used to reconstruct the layer
        """
        config = super().to_dict()
        config.pop("w_out")

        return config

    @property
    def input_type(self):
        """ (TSContinuous) Output `.TimeSeries` class: `.TSContinuous` """
        return TSContinuous


# - Define a State type for the exponential synapses
StateExpSyn = np.ndarray
ParamsExpSyn = Dict[str, np.ndarray]


def _evolve_expsyn_jax(
    state0: StateExpSyn,
    tau: np.ndarray,
    noise_std: float,
    sp_input_ts: np.ndarray,
    I_input_ts: np.ndarray,
    key: rand.PRNGKey,
    dt: float,
) -> Tuple[StateExpSyn, np.ndarray, rand.PRNGKey]:
    """
    Jax-backed evolution function for exponential synapses

    This function implements the simple dynamics

    .. math::
        \\tau \\dot\\I_{syn} = -I_{syn} + W_{in} \\cdot s(t) + W_{in} \\cdot I_{in}(t) + \\zeta \\sigma(t)

    where :math:`\\tau` is the time constant for each node; :math:`I_{syn}(t)` is the synaptic current at time :math:`t`; :math:`s(t)` is the input spike train; :math:`I_{in}(t)` is the input current; :math:`W_{in}` is the input weight matrix with shape ``[MxN]`` for ``M`` input channels and ``N`` nodes; and :math:`\\zeta \\sigma(t)` is a white noise process with std. dev :math:`\\sigma`.

    :param StateExpSyn state0:      Initial state for the layer
    :param np.ndarray w_out:        Output weights for the layer :math:`W_{out}` with shape ``[N, O]``
    :param np.ndarray tau:          Time constants for the layer nodes :math:`\\tau` with shape ``[N,]``
    :param float noise_std:         Std. dev. of noise to inject into node currents
    :param np.ndarray sp_input_ts:  Rasterised time series ``[T, M]`` of input spikes on each input channel
    :param np.ndarray I_input_ts:   Rasterised time series ``[T, M]`` of input currents on each input channel
    :param rand.PRNGKey key:        Jax RNG key to use when generating randomness
    :param float dt:                Time step

    :return (new_state, Isyn_ts, new_key): ``new_state`` is the layer state after evolution. ``Isyn_ts`` is the rasterised time series ``[T, N]`` of synaptic currents associated with each node. ``new_key`` is the new Jax RNG key after splitting to generate randomness.
    """
    # - Get evolution constants
    beta = np.exp(-dt / tau)

    # - Single-step dynamics
    def forward(
        state: State, inputs_t: Tuple[np.ndarray, np.ndarray]
    ) -> Tuple[
        State, np.ndarray,
    ]:
        # - Unpack inputs
        (sp_in_t, I_in_t) = inputs_t
        sp_in_t = sp_in_t.reshape(-1)
        I_in_t = I_in_t.reshape(-1)

        # - Synaptic input
        dIsyn = sp_in_t + I_in_t
        state["Isyn"] = beta * state["Isyn"] + dIsyn

        # - Return state and outputs
        return state, state["Isyn"]

    # - Generate synapse current noise trace
    num_timesteps = sp_input_ts.shape[0]
    key1, subkey = rand.split(key)
    noise_ts = noise_std * rand.normal(
        subkey, shape=(num_timesteps, np.size(state0["Isyn"]))
    )

    # - Evolve over spiking inputs
    state, Isyn_ts = scan(forward, state0, (sp_input_ts, I_input_ts + noise_ts,))

    # - Return outputs
    return state, Isyn_ts, key1


def loss_mse_reg_expsyn(
    params: ParamsExpSyn,
    states_t: StateExpSyn,
    output_batch_t: np.ndarray,
    target_batch_t: np.ndarray,
    min_tau: float,
    lambda_mse: float = 1.0,
    reg_tau: float = 10000.0,
    reg_l2_weights: float = 1.0,
) -> float:
    """
    Regularised loss function for Jax Exponential Synapse layers

    This loss function computes the mean-squared error of the target signal versus the layer synaptic currents. This loss is regularised by several terms to limit time constants and to control the weight spectra.

    .. math::
        L = \lambda_{mse}\\cdot L_{mse} + \\lambda_{\\tau}\\cdot L_{\\tau} + \\lambda_{L2}\\cdot L_{L2}

        L_{mse} = E|\\left(\\textbf{o}(t) - \\textbf{y}(t)\\right)^2| \\textrm{ : output versus target MSE}

        L_{\\tau} = l_{\\tau}(\\tau_{syn}, \\tau_{min})

        l_{\\tau}(\\tau, \\tau_{min}) = \\sum \\exp(-(\\tau - \\tau_{min})) | \\tau < \\tau_{min}

        L_{L2} = l_{l2}(W_{in})

        l_{l2}(W) = E|W^2|

        \textrm{where } E|\textbf{x}| = \\frac{1}{#\textbf{x}}\\sum{x}

    :param ParamsExpSyn params:         Parameters of the ExpSyn layer
    :param StateExpSyn states_t:        State time-series of the ExpSyn layer
    :param np.ndarray output_batch_t:   Output time series of the layer
    :param np.ndarray target_batch_t:   Target time series of the layer
    :param float min_tau:               Minimum permitted synaptic time constant
    :param float lambda_mse:            Loss factor for MSE error. Default: 1.0
    :param float reg_tau:               Regularisation loss factor for time constant violations. Default: 10000.0
    :param float reg_l2_weights:        Regularisation loss factor for input weight L2 norm. Default: 1.0

    :return:
    """
    # - MSE between output and target
    dLoss = dict()
    dLoss["loss_mse"] = lambda_mse * np.mean((output_batch_t - target_batch_t) ** 2)

    # - Get loss for tau parameter constraints
    dLoss["loss_tau"] = reg_tau * np.nansum(
        np.where(params["tau"] < min_tau, np.exp(-(params["tau"] - min_tau)), 0,)
    )

    # - Regularisation for weights
    dLoss["loss_weights_l2"] = reg_l2_weights * np.mean(params["weights"] ** 2)

    # - Return loss
    return sum(dLoss.values())


class FFExpSynCurrentInJax(Layer, JaxTrainer):
    """
    Feed-forward layer of exponential current synapses, receiving current inputs. Input weighting provided

    This layer implements an array of exponential synaptic filters, driven by current inputs, passing through a weight matrix :math:`W_{in}`.

    The dynamics of each node are given by

    .. math::

        \\tau \\dot{I}_{syn} = -I_{syn} + W_{in} \\cdot I_{in}(t) + \\zeta \\sigma(t)

    where :math:`\\tau` is the time constant for each node; :math:`I_{syn}(t)` is the synaptic current at time :math:`t`; :math:`I_{in}(t)` is the input current; :math:`W_{in}` is the input weight matrix with shape ``[MxN]`` for ``M`` input channels and ``N`` nodes; and :math:`\\zeta \\sigma(t)` is a white noise process with std. dev :math:`\\sigma`.

    This layer supports the :py:class:`JaxTrainer` interface, permitting gradient-descent training using the method :py:meth:`~.FFExpSynCurrentInJax.train_output_target`.
    """

    def __init__(
        self,
        w_out: np.ndarray,
        tau: np.ndarray,
        dt: float,
        noise_std: float = 0.0,
        name: str = None,
        rng_key: rand.PRNGKey = None,
        **kwargs,
    ) -> None:
        """
        Initialise a Jax-backed exponential synapse layer

        :param np.ndarray w_out:                The input weights ``[N, O]`` of this layer
        :param np.ndarray tau:                  The time constants ``[N,]`` of the ``N`` nodes in this layer
        :param float dt:                        Simulation time-step to use for this layer
        :param float noise_std:                 Std. dev. of the noise to inject into each node during evolution. Default: ``0.0``, no noise.
        :param Optional[str] name:              Optional name to use when describing this layer. Default: ``None``
        :param Optional[rand.PRNGKey] rng_key:  pRNG key to use when generating randomness. Default: ``None``, generate a new key
        """
        # - Ensure that weights are 2D
        w_out = np.atleast_2d(w_out)

        # - Transform arguments to JAX np.array
        tau = np.array(tau)

        if dt is None:
            dt = np.min(np.array((np.min(tau)))) / 10.0

        # - Call super-class initialisation
        super().__init__(
            weights=np.identity(w_out.shape[0]), dt=dt, noise_std=noise_std, name=name
        )

        # - Set properties
        self._size_out = w_out.shape[1]
        self._w_out = w_out
        self.tau = tau
        self._weights = 0.0

        # - Create RNG
        if rng_key is None:
            rng_key = rand.PRNGKey(onp.random.randint(0, 2 ** 63))
            _, self._rng_key = rand.split(rng_key)
        else:
            rng_key = np.array(onp.array(rng_key).astype(onp.uint32))
            self._rng_key = rng_key

        # - Get evolution function
        self._evolve_jit = jit(_evolve_expsyn_jax)

        # - Initialise state
        self.reset_all()

    # - Replace the default loss function
    @property
    def _default_loss(self) -> Callable[[Any], float]:
        return loss_mse_reg_expsyn

    @property
    def _default_loss_params(self) -> Dict:
        return {
            "min_tau": self._dt * 11.0,
        }

    def reset_state(self):
        """
        Reset the membrane potentials, synaptic currents and refractory state for this layer
        """
        self._state = {
            "Isyn": np.zeros((self._size,)),
        }

    def randomize_state(self):
        self._rng_key, subkey = rand.split(self._rng_key)
        self._state = {"Isyn": rand.normal(subkey, shape=(self.size,))}

    def _pack(self) -> Params:
        """
        Return a packed form of the tunable parameters for this layer

        :return Params: params: All parameters as a Dict
        """
        return {
            "w_out": self._w_out,
            "tau_syn": self._tau,
            "tau_mem": np.inf,
        }

    def _unpack(self, params: Params):
        """
        Set the parameters for this layer, given a parameter dictionary

        :param Params params:  Set of parameters for this layer
        """
        (self._w_out, self._tau,) = (
            params["w_out"],
            params["tau_syn"],
        )

    @property
    def _evolve_functional(self):
        """
        Return a functional form of the evolution function for this layer

        Returns a function ``evol_func`` with the signature::

            def evol_func(params, state, inputs) -> (outputs, new_state):

        :return Callable[[Params, State, np.ndarray], Tuple[np.ndarray, State, Dict[str, np.ndarray]]]:
        """

        def evol_func(
            params: ParamsExpSyn, state: StateExpSyn, I_input_ts: np.ndarray,
        ) -> Tuple[np.ndarray, StateExpSyn, Dict[str, np.ndarray]]:
            # - Call the jitted evolution function for this layer
            (new_state, Isyn_ts, key1,) = self._evolve_jit(
                state,
                params["tau_syn"],
                self._noise_std,
                I_input_ts * 0.0,
                I_input_ts,
                self._rng_key,
                self._dt,
            )

            # - Include outputs from initial state
            Isyn_ts = np.append(state["Isyn"].reshape(1, -1), Isyn_ts, axis=0)

            # - Maintain RNG key, if not under compilation
            if not isinstance(key1, jax.core.Tracer):
                self._rng_key = key1

            # - Return the outputs from this layer, and the final layer state
            states_t = {
                "Isyn": Isyn_ts,
            }
            return np.dot(Isyn_ts, params["w_out"]), new_state, states_t

        # - Return the evolution function
        return evol_func

    def evolve(
        self,
        ts_input: Optional[TSEvent] = None,
        duration: Optional[float] = None,
        num_timesteps: Optional[int] = None,
        verbose: bool = False,
    ) -> TSContinuous:
        """
        Evolve the state of this layer given an input

        :param Optional[TSContinuous] ts_input:      Input time series. Default: `None`, no stimulus is provided
        :param Optional[float] duration:        Simulation/Evolution time, in seconds. If not provided, then `num_timesteps` or the duration of `ts_input` is used to determine evolution time
        :param Optional[int] num_timesteps:     Number of evolution time steps, in units of `.dt`. If not provided, then `duration` or the duration of `ts_input` is used to determine evolution time
        :param bool verbose:           Currently no effect, just for conformity

        :return TSContinuous:                   Output time series; the synaptic currents of each neuron
        """

        # - Prepare time base and inputs
        time_base, inps, num_timesteps = self._prepare_input(
            ts_input, duration, num_timesteps
        )

        # - Call raw evolution function
        (Isyn_ts, self._state, state_ts,) = self._evolve_functional(
            self._pack(), self._state, inps,
        )

        # - Increment layer time
        self._timestep += num_timesteps

        # - Augment time base
        time_base = onp.append(time_base, self.t)

        # - Record synaptic currents
        self._i_syn_last_evolution = TSContinuous(
            time_base, onp.array(Isyn_ts), name="$I_{syn}$ " + self.name
        )

        # - Advance time
        self._timestep += num_timesteps

        # - Return output currents
        return self._i_syn_last_evolution

    def to_dict(self) -> Dict:
<<<<<<< HEAD
        config =  super().to_dict()
        config.pop("weights")
        config["weights"] = onp.array(self.weights).tolist()
        config["rng_key"] = onp.array(self._rng_key).tolist()
        config["tau"] = onp.array(self.tau).tolist()
        return config
=======
        """ Convert this layer to a dictionary representation """
        dLayer = super().to_dict()
        dLayer.pop("weights")
        dLayer["w_out"] = onp.array(dLayer["w_out"]).tolist()
        dLayer["tau"] = self.tau.item()
        return dLayer
>>>>>>> 49b6e9bb

    @property
    def tau(self):
        return onp.array(self._tau)

    @tau.setter
    def tau(self, value):
        self._tau = np.array(self._expand_to_net_size(value, "tau", False))

    @property
    def noise_std(self):
        return onp.array(self._noise_std).item()

    @noise_std.setter
    def noise_std(self, value):
        self._noise_std = np.array(value).item()


class FFExpSynJax(FFExpSynCurrentInJax):
    """
    Feed-forward layer of exponential current synapses, receiving spiking inputs. Input weighting provided

    This layer implements an array of exponential synaptic filters, driven by spiking inputs, passing through a weight matrix :math:`W_{in}`.

    The dynamics of each node are given by

    .. math::

        \\tau \\dot{I}_{syn} = -I_{syn} + W_{in} \\cdot s(t) + \\zeta \\sigma(t)

    where :math:`\\tau` is the time constant for each node; :math:`I_{syn}(t)` is the synaptic current at time :math:`t`; :math:`s(t)` is the input spike train; :math:`W_{in}` is the input weight matrix with shape ``[MxN]`` for ``M`` input channels and ``N`` nodes; and :math:`\\zeta \\sigma(t)` is a white noise process with std. dev :math:`\\sigma`.

    This layer supports the :py:class:`JaxTrainer` interface, permitting gradient-descent training using the method :py:meth:`~.FFExpSynCurrentInJax.train_output_target`.
    """

    @property
    def input_type(self):
        return TSEvent

    @property
    def _evolve_functional(self):
        """
        Return a functional form of the evolution function for this layer

        Returns a function ``evol_func`` with the signature::

            def evol_func(params, state, inputs) -> (outputs, new_state):

        :return Callable[[Params, State, np.ndarray], Tuple[np.ndarray, State, Dict[str, np.ndarray]]]:
        """

        def evol_func(
            params: Params, state: State, sp_input_ts: np.ndarray,
        ) -> Tuple[np.ndarray, State, Dict[str, np.ndarray]]:
            # - Call the jitted evolution function for this layer
            (new_state, Isyn_ts, key1,) = self._evolve_jit(
                state,
                params["tau_syn"],
                self._noise_std,
                sp_input_ts,
                sp_input_ts * 0.0,
                self._rng_key,
                self._dt,
            )

            # - Include outputs from initial state
            Isyn_ts = np.append(state["Isyn"].reshape(1, -1), Isyn_ts, axis=0)

            # - Maintain RNG key, if not under compilation
            if not isinstance(key1, jax.core.Tracer):
                self._rng_key = key1

            # - Return the outputs from this layer, and the final layer state
            states_t = {
                "Isyn": Isyn_ts,
            }
            return np.dot(Isyn_ts, params["w_out"]), new_state, states_t

        # - Return the evolution function
        return evol_func<|MERGE_RESOLUTION|>--- conflicted
+++ resolved
@@ -2168,21 +2168,12 @@
         return self._i_syn_last_evolution
 
     def to_dict(self) -> Dict:
-<<<<<<< HEAD
-        config =  super().to_dict()
-        config.pop("weights")
-        config["weights"] = onp.array(self.weights).tolist()
-        config["rng_key"] = onp.array(self._rng_key).tolist()
-        config["tau"] = onp.array(self.tau).tolist()
-        return config
-=======
         """ Convert this layer to a dictionary representation """
         dLayer = super().to_dict()
         dLayer.pop("weights")
         dLayer["w_out"] = onp.array(dLayer["w_out"]).tolist()
         dLayer["tau"] = self.tau.item()
         return dLayer
->>>>>>> 49b6e9bb
 
     @property
     def tau(self):
