###
# iaf_torch.py - Classes implementing recurrent and feedforward layers consisting of standard IAF neurons in in torch (GPU)
#                For each layer there is one (slightly more efficient) version without refractoriness and one with.
###


# - Imports
import json
from typing import Optional, Union
from warnings import warn
import numpy as np
import torch

from ....timeseries import TSContinuous, TSEvent
from ....utilities import RefProperty
from ...layer import Layer

# - Configure exports
__all__ = ["FFIAFTorch", "FFIAFSpkInTorch", "RecIAFTorch", "RecIAFSpkInTorch"]

# - Absolute tolerance, e.g. for comparing float values
tol_abs = 1e-9
# - Default maximum numbers of time steps for a single evolution batch
MAX_NUM_TIMESTEPS_DEFAULT = 400


class _RefractoryBase:
    """ Base class for providing refractoriness-related properties and methods so that refractory layers can inherit them """

    def _single_batch_evolution(
        self,
        inp: np.ndarray,
        evolution_timestep: int,
        num_timesteps: Optional[int] = None,
        verbose: bool = False,
    ) -> TSEvent:
        """
        Function to evolve the states of this layer given an input for a single batch

        :param np.ndarray inp:      Input to layer as matrix
        :param int evolution_timestep:     Time step within current evolution at beginning of current batch
        :param Optional[int] num_timesteps:         Number of evolution time steps
        :param bool verbose:             Currently no effect, just for conformity

        :return:            TSEvent  output spike series
        """
        # - Get synapse input to neurons
        neural_input, num_timesteps = self._prepare_neural_input(inp, num_timesteps)

        # - Update synapse state to end of evolution before rest potential and bias are added to input
        self._synapse_state = neural_input[-1].clone()

        if self.record:
            # - Tensor for recording synapse and neuron states
            record_states = self.tensors.FloatTensor(
                2 * num_timesteps, self.size
            ).fill_(0)
            # - Store synapse states
            self.synapse_recording[
                evolution_timestep + 1 : evolution_timestep + num_timesteps + 1
            ] = neural_input.cpu()

        # - Tensor for collecting spike data
        matr_is_spiking = self.tensors.ByteTensor(num_timesteps, self.size).fill_(0)

        # - Get local variables
        state = self._state.clone()
        alpha = self._alpha
        v_thresh = self._v_thresh
        v_reset = self._v_reset
        record = self.record
        num_refractory_steps = self._num_refractory_steps
        nums_refr_ctdwn_steps = self._nums_refr_ctdwn_steps.clone()

        # - Include resting potential and bias in input for fewer computations
        neural_input += self._v_rest + self._bias

        # - Evolve neuron states
        for step in range(num_timesteps):
            # - Determine refractory neurons
            is_not_refractory = (nums_refr_ctdwn_steps == 0).float()
            # - Decrement refractory countdown
            nums_refr_ctdwn_steps -= 1
            nums_refr_ctdwn_steps.clamp_(min=0)
            # - Incremental state update from input
            state += alpha * (neural_input[step] - state) * is_not_refractory
            # - Store updated state before spike
            if record:
                record_states[2 * step] = state
            # - Spiking
            is_spiking = (state > v_thresh).float()
            # - State reset
            state += (v_reset - state) * is_spiking
            # - Store spikes
            matr_is_spiking[step] = is_spiking
            # - Update refractory countdown
            nums_refr_ctdwn_steps += num_refractory_steps * is_spiking
            # - Store updated state after spike
            if record:
                record_states[2 * step + 1] = state
            del is_spiking

        # - Store recorded neuron states
        if record:
            self.record_states[
                2 * evolution_timestep
                + 1 : 2 * (evolution_timestep + num_timesteps)
                + 1
            ] = record_states.cpu()

        # - Store updated state and update clock
        self._state = state
        self._nums_refr_ctdwn_steps = nums_refr_ctdwn_steps
        self._timestep += num_timesteps

        return matr_is_spiking.cpu()

    def reset_state(self):
        """ Reset the internal state of the layer
        """
        self.state = self.v_reset
        self.synapse_state = 0
        self._nums_refr_ctdwn_steps = torch.zeros(self.size).to(self.device)

    ### --- Properties

    @property
    def refractory(self):
        return self._num_refractory_steps * self.dt

    @refractory.setter
    def refractory(self, tNewTime):
        self._num_refractory_steps = int(np.round(tNewTime / self.dt))

    @property
    def t_refr_countdown(self):
        return self._nums_refr_ctdwn_steps.cpu().numpy() * self.dt


## - FFIAFTorch - Class: define a spiking feedforward layer with spiking outputs
class FFIAFTorch(Layer):
    """ Define a spiking feedforward layer with spiking outputs, with a PyTorch backend
    """

    ## - Constructor
    def __init__(
        self,
        weights: np.ndarray,
        bias: Union[float, np.ndarray] = 0.015,
        dt: float = 0.0001,
        noise_std: float = 0,
        tau_mem: Union[float, np.ndarray] = 0.02,
        v_thresh: Union[float, np.ndarray] = -0.055,
        v_reset: Union[float, np.ndarray] = -0.065,
        v_rest: Union[float, np.ndarray] = -0.065,
        name: str = "unnamed",
        record: bool = False,
        max_num_timesteps: int = MAX_NUM_TIMESTEPS_DEFAULT,
    ):
        """
        Construct a spiking feedforward layer with IAF neurons, running on GPU, using torch. Inputs are continuous currents; outputs are spiking events

        :param weights:             np.array MxN weight matrix.
        :param bias:          np.array Nx1 bias vector. Default: 10mA

        :param dt:             float Time-step. Default: 0.1 ms
        :param noise_std:       float Noise std. dev. per second. Default: 0

        :param tau_mem:          np.array Nx1 vector of neuron time constants. Default: 20ms

        :param v_thresh:       np.array Nx1 vector of neuron thresholds. Default: -55mV
        :param v_reset:        np.array Nx1 vector of neuron thresholds. Default: -65mV
        :param v_rest:         np.array Nx1 vector of neuron thresholds. Default: -65mV

        :param name:         str Name for the layer. Default: 'unnamed'

        :param record:         bool Record membrane potential during evolutions

        :param max_num_timesteps:      int   Maximum number of timesteps during single evolution batch. Longer
                                      evolution periods will automatically split in smaller batches.
        """

        # - Call super constructor
        super().__init__(
            weights=np.asarray(weights), dt=dt, noise_std=noise_std, name=name
        )

        # - Set device to cuda if available and determine how tensors should be instantiated
        if torch.cuda.is_available():
            self.device = torch.device("cuda")
            self.tensors = torch.cuda
        else:
            self.device = torch.device("cpu")
            print("Layer `{}`: Using CPU as CUDA is not available.".format(name))
            self.tensors = torch

        # - Record neuron parameters
        self.v_thresh = v_thresh
        self.v_reset = v_reset
        self.v_rest = v_rest
        self.tau_mem = tau_mem
        self.bias = bias
        self.weights = weights
        self.record = record
        self.max_num_timesteps = max_num_timesteps

        # - Store "reset" state
        self.reset_all()

    def evolve(
        self,
        ts_input: Optional[TSContinuous] = None,
        duration: Optional[float] = None,
        num_timesteps: Optional[int] = None,
        verbose: bool = False,
    ) -> TSEvent:
        """
        Function to evolve the states of this layer given an input. Automatically splits evolution in batches

        :param Optional[TSContinuous] ts_input:       Input time series
        :param Optional[float] duration:          Simulation/Evolution time
        :param Optional[int] num_timesteps:         Number of evolution time steps
        :param bool verbose:            Currently no effect, just for conformity

        :return:            TSEvent  output spike series
        """

        # - Layer time step before evolution
        timestep_start = self._timestep

        # - Prepare input signal
        __, inp, num_timesteps = self._prepare_input(ts_input, duration, num_timesteps)

        # - Tensor for collecting output spike raster
        matr_is_spiking = torch.ByteTensor(num_timesteps, self.size).fill_(0)

        # - Tensor for recording states
        if self.record:
            self.record_states = (
                self.tensors.FloatTensor(2 * num_timesteps + 1, self.size)
                .fill_(0)
                .cpu()
            )
            self.synapse_recording = (
                self.tensors.FloatTensor(num_timesteps + 1, self.size).fill_(0).cpu()
            )
            self.record_states[0] = self._state
            self.synapse_recording[0] = self._synapse_state

        # - Iterate over batches and run evolution
        idx_curr = 0
        for matr_input_curr, num_ts_curr in self._batch_data(
            inp, num_timesteps, self.max_num_timesteps
        ):
            matr_is_spiking[
                idx_curr : idx_curr + num_ts_curr
            ] = self._single_batch_evolution(
                matr_input_curr, idx_curr, num_ts_curr, verbose
            )
            idx_curr += num_ts_curr

        # - Store recorded states in timeseries
        if self.record:
            rec_times_states = np.repeat(
                (timestep_start + np.arange(num_timesteps + 1)) * self.dt, 2
            )[1:]
            rec_times_synapses = (
                timestep_start + np.arange(num_timesteps + 1)
            ) * self.dt
            self.ts_rec_states = TSContinuous(
                rec_times_states, self.record_states.numpy()
            )
            self.ts_rec_synapses = TSContinuous(
                rec_times_synapses, self.synapse_recording.numpy()
            )

        # - Start and stop times for output time series
        t_start = timestep_start * self.dt
        t_stop = (timestep_start + num_timesteps) * self.dt

        # - Output timeseries
        if (matr_is_spiking == 0).all():
            event_out = TSEvent(
                None, t_start=t_start, t_stop=t_stop, num_channels=self.size
            )
        else:
            spiketime_indices, channels = torch.nonzero(matr_is_spiking).t()
            spike_times = (timestep_start + spiketime_indices + 1).float() * self.dt

            event_out = TSEvent(
                times=np.clip(
                    spike_times.numpy(), t_start, t_stop - tol_abs * 10 ** 6
                ),  # Clip due to possible numerical errors
                channels=channels.numpy(),
                num_channels=self.size,
                name="Layer `{}` spikes".format(self.name),
                t_start=t_start,
                t_stop=t_stop,
            )

        return event_out

    def _batch_data(
        self, inp: np.ndarray, num_timesteps: int, max_num_timesteps: int = None
    ) -> (np.ndarray, int):
        """ Generator that returns the data in batches """
        # - Handle None for max_num_timesteps
        max_num_timesteps = (
            num_timesteps if max_num_timesteps is None else max_num_timesteps
        )
        n_start = 0
        while n_start < num_timesteps:
            # - Endpoint of current batch
            n_end = min(n_start + max_num_timesteps, num_timesteps)
            # - Data for current batch
            matr_input_curr = inp[n_start:n_end]
            yield matr_input_curr, n_end - n_start
            # - Update n_start
            n_start = n_end

    def _single_batch_evolution(
        self,
        inp: np.ndarray,
        evolution_timestep: int,
        num_timesteps: Optional[int] = None,
        verbose: bool = False,
    ) -> TSEvent:
        """
        Function to evolve the states of this layer given an input for a single batch

        :param np.ndarrayinp:               Input to layer as matrix
        :param int evolution_timestep:      Time step within current evolution at beginning of current batch
        :param Optional[int] num_timesteps: Number of evolution time steps
        :param bool verbose:                Currently no effect, just for conformity

        :return TSEvent:              output spike series
        """

        # - Get synapse input to neurons
        neural_input, num_timesteps = self._prepare_neural_input(inp, num_timesteps)

        # - Update synapse state to end of evolution before rest potential and bias are added to input
        self._synapse_state = neural_input[-1].clone()

        if self.record:
            # - Tensor for recording synapse and neuron states
            record_states = self.tensors.FloatTensor(
                2 * num_timesteps, self.size
            ).fill_(0)
            # - Store synapse states
            self.synapse_recording[
                evolution_timestep + 1 : evolution_timestep + num_timesteps + 1
            ] = neural_input.cpu()

        # - Tensor for collecting spike data
        matr_is_spiking = self.tensors.ByteTensor(num_timesteps, self.size).fill_(0)

        # - Get local variables
        state = self._state.clone()
        alpha = self._alpha
        v_thresh = self._v_thresh
        v_reset = self._v_reset
        record = self.record

        # - Include resting potential and bias in input for fewer computations
        neural_input += self._v_rest + self._bias

        # - Evolve neuron states
        for step in range(num_timesteps):
            # - Incremental state update from input
            state += alpha * (neural_input[step] - state)
            # - Store updated state before spike
            if record:
                record_states[2 * step] = state
            # - Spiking
            is_spiking = (state > v_thresh).float()
            # - State reset
            state += (v_reset - state) * is_spiking
            # - Store spikes
            matr_is_spiking[step] = is_spiking
            # - Store updated state after spike
            if record:
                record_states[2 * step + 1] = state
            del is_spiking

        # - Store recorded neuron states
        if record:
            self.record_states[
                2 * evolution_timestep
                + 1 : 2 * (evolution_timestep + num_timesteps)
                + 1
            ] = record_states.cpu()

        # - Store updated state and update clock
        self._state = state
        self._timestep += num_timesteps

        return matr_is_spiking.cpu()

    def _prepare_neural_input(
        self, inp: np.array, num_timesteps: Optional[int] = None
    ) -> (np.ndarray, int):
        """
        Prepare the weighted, noisy synaptic input to the neurons and return it together with number of evolution time steps

        :param np.ndarray inp:      Input to layer as matrix
        :param int num_timesteps:   Number of evolution time steps

        :return:
                neural_input   `np.ndarray`  Input to neurons
                num_timesteps   `int`         Number of evolution time steps
        """
        # - Prepare inp
        inp = torch.from_numpy(inp).float().to(self.device)
        # - Weight inputs
        neural_input = torch.mm(inp, self._weights)

        # - Add noise trace
        if self.noise_std > 0:
            neural_input += (
                torch.randn(num_timesteps, self.size).float().to(self.device)
                # - Standard deviation slightly smaller than expected (due to brian??),
                #   therefore correct with empirically found factor 1.63
                * self.noise_std
                * torch.sqrt(2.0 * self._tau_mem / self.dt)
                * 1.63
            )

        return neural_input, num_timesteps

<<<<<<< HEAD
=======
    def _prepare_input(
        self,
        ts_input: TSContinuous = None,
        duration: float = None,
        num_timesteps: int = None,
    ) -> (torch.Tensor, int):
        """
        Sample input, set up time base

        :param TSContinuous ts_input:   TxM or Tx1 Input signals for this layer
        :param float duration:          Duration of the desired evolution, in seconds
        :param int num_timesteps:       Number of evolution time steps

        :return: (time_base, input_steps, duration)
            input_steps:    ndarray (T1xN) Discretised input signal for layer
            num_timesteps:  int Actual number of evolution time steps
        """
        if num_timesteps is None:
            # - Determine num_timesteps
            if duration is None:
                # - Determine duration
                assert (
                    ts_input is not None
                ), "Layer `{}`: One of `num_timesteps`, `ts_input` or `duration` must be supplied".format(
                    self.name
                )

                if ts_input.periodic:
                    # - Use duration of periodic TimeSeries, if possible
                    duration = ts_input.duration

                else:
                    # - Evolve until the end of the input TImeSeries
                    duration = ts_input.t_stop - self.t
                    assert duration > 0, (
                        "Layer `{}`: Cannot determine an appropriate evolution duration.".format(
                            self.name
                        )
                        + " `ts_input` finishes before the current evolution time."
                    )
            num_timesteps = int(np.floor((duration + tol_abs) / self.dt))
        else:
            assert isinstance(
                num_timesteps, int
            ), "Layer `{}`: num_timesteps must be of type int.".format(self.name)

        # - Generate discrete time base
        time_base = self._gen_time_trace(self.t, num_timesteps)

        if ts_input is not None:
            # - Make sure time_base matches ts_input
            if not isinstance(ts_input, TSEvent):
                if not ts_input.periodic:
                    # - If time base limits are very slightly beyond ts_input.t_start and ts_input.t_stop, match them
                    if (
                        ts_input.t_start - 1e-3 * self.dt
                        <= time_base[0]
                        <= ts_input.t_start
                    ):
                        time_base[0] = ts_input.t_start
                    if (
                        ts_input.t_stop
                        <= time_base[-1]
                        <= ts_input.t_stop + 1e-3 * self.dt
                    ):
                        time_base[-1] = ts_input.t_stop

                # - Warn if evolution period is not fully contained in ts_input
                if not (ts_input.contains(time_base) or ts_input.periodic):
                    print(
                        "Layer `{}`: Evolution period (t = {} to {}) ".format(
                            self.name, time_base[0], time_base[-1]
                        )
                        + "not fully contained in input signal (t = {} to {})".format(
                            ts_input.t_start, ts_input.t_stop
                        )
                    )

            # - Sample input trace and check for correct dimensions
            input_steps = self._check_input_dims(ts_input(time_base))

            # - Treat "NaN" as zero inputs
            input_steps[np.isnan(input_steps)] = 0

        else:
            # - Assume zero inputs
            input_steps = np.zeros((num_timesteps, self.size_in))

        return (input_steps, num_timesteps)

>>>>>>> 4ab2f5fb
    def reset_state(self):
        """ Reset the internal state of the layer
        """
        self.state = self.v_reset
        self.synapse_state = 0

    def to_dict(self):

        essential_dict = {}
        essential_dict["name"] = self.name
        essential_dict["weights"] = self._weights.cpu().tolist()
        essential_dict["dt"] = self.dt
        essential_dict["noise_std"] = self.noise_std
        essential_dict["max_num_timesteps"] = self.max_num_timesteps
        essential_dict["v_thresh"] = self._v_thresh.cpu().tolist()
        essential_dict["v_reset"] = self._v_reset.cpu().tolist()
        essential_dict["v_rest"] = self._v_reset.cpu().tolist()
        essential_dict["tau_mem"] = self._tau_mem.cpu().tolist()
        essential_dict["bias"] = self._bias.cpu().tolist()
        essential_dict["record"] = self.record
        essential_dict["class_name"] = "FFIAFTorch"

        return essential_dict

    def save(self, essential_dict, filename):
        """ Save a dictionary to a file """
        with open(filename, "w") as f:
            json.dump(essential_dict, f)

    @staticmethod
    def load_from_file(filename):
        """
        load the layer from a file
        :param filename: str with the filename that includes the dict that initializes the layer
        :return: FFIAFTorch layer
        """
        with open(filename, "r") as f:
            config = json.load(f)
        return FFIAFTorch(
            weights=config["weights"],
            bias=config["bias"],
            dt=config["dt"],
            noise_std=config["noise_std"],
            tau_mem=config["tau_mem"],
            v_thresh=config["v_thresh"],
            v_reset=config["v_reset"],
            v_rest=config["v_rest"],
            name=config["name"],
            record=config["record"],
            max_num_timesteps=config["max_num_timesteps"],
        )

    @staticmethod
    def load_from_dict(config):
        """
        load the layer from a dict
        :param config: dict information for the initialization
        :return: FFIAFTorch layer
        """
        return FFIAFTorch(
            weights=config["weights"],
            bias=config["bias"],
            dt=config["dt"],
            noise_std=config["noise_std"],
            tau_mem=config["tau_mem"],
            v_thresh=config["v_thresh"],
            v_reset=config["v_reset"],
            v_rest=config["v_rest"],
            name=config["name"],
            record=config["record"],
            max_num_timesteps=config["max_num_timesteps"],
        )

    ### --- Properties

    @property
    def output_type(self):
        return TSEvent

    @RefProperty
    def state(self):
        return self._state

    @state.setter
    def state(self, new_state):
        new_state = np.asarray(self._expand_to_net_size(new_state, "state"))
        self._state = torch.from_numpy(new_state).to(self.device).float()

    @RefProperty
    def tau_mem(self):
        return self._tau_mem

    @tau_mem.setter
    def tau_mem(self, new_tau_mem):
        new_tau_mem = np.asarray(self._expand_to_net_size(new_tau_mem, "tau_mem"))
        self._tau_mem = torch.from_numpy(new_tau_mem).to(self.device).float()
        if (self.dt >= self._tau_mem).any():
            print(
                "Layer `{}`: dt is larger than some of the tau_mem. This can cause numerical instabilities.".format(
                    self.name
                )
            )

    @property
    def alpha(self):
        warn(
            "Layer `{}`: Changing values of returned object by item assignment will not have effect on layer's alpha".format(
                self.name
            )
        )
        return self._alpha.cpu().numpy()

    @property
    def _alpha(self):
        return self.dt / self._tau_mem

    @RefProperty
    def bias(self):
        return self._bias

    @bias.setter
    def bias(self, new_bias):
        new_bias = np.asarray(self._expand_to_net_size(new_bias, "bias"))
        self._bias = torch.from_numpy(new_bias).to(self.device).float()

    @RefProperty
    def v_thresh(self):
        return self._v_thresh

    @v_thresh.setter
    def v_thresh(self, new_v_thresh):
        new_v_thresh = np.asarray(self._expand_to_net_size(new_v_thresh, "v_thresh"))
        self._v_thresh = torch.from_numpy(new_v_thresh).to(self.device).float()

    @RefProperty
    def v_rest(self):
        return self._v_rest

    @v_rest.setter
    def v_rest(self, new_v_rest):
        new_v_rest = np.asarray(self._expand_to_net_size(new_v_rest, "v_rest"))
        self._v_rest = torch.from_numpy(new_v_rest).to(self.device).float()

    @RefProperty
    def v_reset(self):
        return self._v_reset

    @v_reset.setter
    def v_reset(self, new_v_reset):
        new_v_reset = np.asarray(self._expand_to_net_size(new_v_reset, "v_reset"))
        self._v_reset = torch.from_numpy(new_v_reset).to(self.device).float()

    @RefProperty
    def synapse_state(self):
        return self._synapse_state

    @synapse_state.setter
    def synapse_state(self, new_state):
        new_state = np.asarray(self._expand_to_net_size(new_state, "synapse_state"))
        self._synapse_state = torch.from_numpy(new_state).to(self.device).float()

    @property
    def t(self):
        return self._timestep * self.dt

    @RefProperty
    def weights(self):
        return self._weights

    @weights.setter
    def weights(self, new_w):
        new_w = self._expand_to_shape(
            new_w, (self.size_in, self.size), "weights", allow_none=False
        )
        self._weights = torch.from_numpy(new_w).to(self.device).float()


class FFIAFRefrTorch(_RefractoryBase, FFIAFTorch):
    """ A spiking feedforward layer with spiking outputs and refractoriness
    """

    ## - Constructor
    def __init__(
        self,
        weights: np.ndarray,
        bias: Union[float, np.ndarray] = 0.015,
        dt: float = 0.0001,
        noise_std: float = 0,
        tau_mem: Union[float, np.ndarray] = 0.02,
        v_thresh: Union[float, np.ndarray] = -0.055,
        v_reset: Union[float, np.ndarray] = -0.065,
        v_rest: Union[float, np.ndarray] = -0.065,
        refractory=0,
        name: str = "unnamed",
        record: bool = False,
        max_num_timesteps: int = MAX_NUM_TIMESTEPS_DEFAULT,
    ):
        """
        Construct a spiking feedforward layer with IAF neurons, running on GPU, using torch. Inputs are continuous currents; outputs are spiking events. Supports Refractoriness.

        :param weights:             np.array MxN weight matrix.
        :param bias:          np.array Nx1 bias vector. Default: 10mA

        :param dt:             float Time-step. Default: 0.1 ms
        :param noise_std:       float Noise std. dev. per second. Default: 0

        :param tau_mem:          np.array Nx1 vector of neuron time constants. Default: 20ms

        :param v_thresh:       np.array Nx1 vector of neuron thresholds. Default: -55mV
        :param v_reset:        np.array Nx1 vector of neuron thresholds. Default: -65mV
        :param v_rest:         np.array Nx1 vector of neuron thresholds. Default: -65mV

        :param refractory: float Refractory period after each spike. Default: 0ms

        :param name:         str Name for the layer. Default: 'unnamed'

        :param record:         bool Record membrane potential during evolutions

        :max_num_timesteps:      int   Maximum number of timesteps during single evolution batch. Longer
                                      evolution periods will automatically split in smaller batches.
        """

        # - Call super constructor
        super().__init__(
            weights=np.asarray(weights),
            bias=bias,
            dt=dt,
            noise_std=noise_std,
            tau_mem=tau_mem,
            v_thresh=v_thresh,
            v_reset=v_reset,
            v_rest=v_rest,
            name=name,
            record=record,
            max_num_timesteps=max_num_timesteps,
        )

        self.refractory = refractory


class FFIAFSpkInTorch(FFIAFTorch):
    """ Spiking feedforward layer with spiking in- and outputs
    """

    ## - Constructor
    def __init__(
        self,
        weights: np.ndarray,
        bias: np.ndarray = 0.01,
        dt: float = 0.0001,
        noise_std: float = 0,
        tau_mem: np.ndarray = 0.02,
        tau_syn: np.ndarray = 0.02,
        v_thresh: np.ndarray = -0.055,
        v_reset: np.ndarray = -0.065,
        v_rest: np.ndarray = -0.065,
        name: str = "unnamed",
        record: bool = False,
        max_num_timesteps: int = MAX_NUM_TIMESTEPS_DEFAULT,
    ):
        """
        Construct a spiking feedforward layer with IAF neurons, running on GPU, using torch. In- and outputs are spiking events

        :param weights:             np.array MxN weight matrix.
        :param bias:          np.array Nx1 bias vector. Default: 10mA

        :param dt:             float Time-step. Default: 0.1 ms
        :param noise_std:       float Noise std. dev. per second. Default: 0

        :param tau_mem:          np.array Nx1 vector of neuron time constants. Default: 20ms
        :param tau_syn:          np.array Nx1 vector of synapse time constants. Default: 20ms

        :param v_thresh:       np.array Nx1 vector of neuron thresholds. Default: -55mV
        :param v_reset:        np.array Nx1 vector of neuron thresholds. Default: -65mV
        :param v_rest:         np.array Nx1 vector of neuron thresholds. Default: -65mV

        :param name:         str Name for the layer. Default: 'unnamed'

        :param record:         bool Record membrane potential during evolutions

        :max_num_timesteps:      int   Maximum number of timesteps during single evolution batch. Longer
                                      evolution periods will automatically split in smaller batches.
        """

        # - Call super constructor
        super().__init__(
            weights=weights,
            bias=bias,
            dt=dt,
            noise_std=noise_std,
            tau_mem=tau_mem,
            v_thresh=v_thresh,
            v_reset=v_reset,
            v_rest=v_rest,
            name=name,
            record=record,
            max_num_timesteps=max_num_timesteps,
        )

        # - Record neuron parameters
        self.tau_syn = tau_syn

    def _prepare_neural_input(
        self, inp: np.array, num_timesteps: Optional[int] = None
    ) -> (np.ndarray, int):
        """
        Prepare the weighted, noisy synaptic input to the neurons and return it together with number of evolution time steps

        :param inp:         np.ndarray    Input data
        :param num_timesteps    int      Number of evolution time steps
        :return:
                neural_input   np.ndarray  Input to neurons
                num_timesteps   int         Number of evolution time steps

        """
        # - Prepare inp
        inp = torch.from_numpy(inp).float().to(self.device)

        # - Weight inputs
        weighted_input = torch.mm(inp, self._weights)

        # - Add noise trace
        if self.noise_std > 0:
            weighted_input += (
                torch.randn(num_timesteps, self.size).float().to(self.device)
                # - Standard deviation slightly smaller than expected (due to brian??),
                #   therefore correct with empirically found factor 1.63
                * self.noise_std
                * torch.sqrt(2.0 * self._tau_mem / self.dt)
                * 1.63
            )

        # - Include previous synaptic states
        weighted_input[0] += self._synapse_state * torch.exp(-self.dt / self._tau_syn)

        # - Reshape input for convolution
        weighted_input = weighted_input.t().reshape(1, self.size, -1)

        # - Apply exponential filter to input
        times = (
            torch.arange(num_timesteps).to(self.device).reshape(1, -1).float() * self.dt
        )
        matr_kernels = torch.exp(-times / self._tau_syn.reshape(-1, 1))
        # - Reverse on time axis and reshape to match convention of pytorch
        matr_kernels = matr_kernels.flip(1).reshape(self.size, 1, num_timesteps)
        # - Object for applying convolution
        convSynapses = torch.nn.Conv1d(
            self.size,
            self.size,
            num_timesteps,
            padding=num_timesteps - 1,
            groups=self.size,
            bias=False,
        ).to(self.device)
        convSynapses.weight.data = matr_kernels
        # - Filtered synaptic currents
        neural_input = convSynapses(weighted_input)[0].detach().t()[:num_timesteps]

        return neural_input, num_timesteps

    @property
    def input_type(self):
        """ (`.TSEvent`) Time series class accepted by this layer (`.TSEvent`) """
        return TSEvent

    @RefProperty
    def tau_syn(self):
        """ (np.ndarray) Synaptic time constants for this layer [N,] """
        return self._tau_syn

    @tau_syn.setter
    def tau_syn(self, new_tau_syn):
        new_tau_syn = np.asarray(self._expand_to_net_size(new_tau_syn, "tau_syn"))
        self._tau_syn = torch.from_numpy(new_tau_syn).to(self.device).float()


class FFIAFSpkInRefrTorch(_RefractoryBase, FFIAFSpkInTorch):
    """ Spiking feedforward layer with spiking in- and outputs and refractoriness, using a PyTorch backend
    """

    ## - Constructor
    def __init__(
        self,
        weights: np.ndarray,
        bias: np.ndarray = 0.01,
        dt: float = 0.0001,
        noise_std: float = 0,
        tau_mem: np.ndarray = 0.02,
        tau_syn: np.ndarray = 0.02,
        v_thresh: np.ndarray = -0.055,
        v_reset: np.ndarray = -0.065,
        v_rest: np.ndarray = -0.065,
        refractory=0,
        name: str = "unnamed",
        record: bool = False,
        max_num_timesteps: int = MAX_NUM_TIMESTEPS_DEFAULT,
    ):
        """
        Construct a spiking feedforward layer with IAF neurons, running on GPU, using torch. In- and outputs are spiking events. Supports refractoriness.

        :param weights:             np.array MxN weight matrix.
        :param bias:          np.array Nx1 bias vector. Default: 10mA

        :param dt:             float Time-step. Default: 0.1 ms
        :param noise_std:       float Noise std. dev. per second. Default: 0

        :param tau_mem:          np.array Nx1 vector of neuron time constants. Default: 20ms
        :param tau_syn:          np.array Nx1 vector of synapse time constants. Default: 20ms

        :param v_thresh:       np.array Nx1 vector of neuron thresholds. Default: -55mV
        :param v_reset:        np.array Nx1 vector of neuron thresholds. Default: -65mV
        :param v_rest:         np.array Nx1 vector of neuron thresholds. Default: -65mV

        :param refractory: float Refractory period after each spike. Default: 0ms

        :param name:         str Name for the layer. Default: 'unnamed'

        :param record:         bool Record membrane potential during evolutions

        :max_num_timesteps:      int   Maximum number of timesteps during single evolution batch. Longer
                                      evolution periods will automatically split in smaller batches.
        """

        # - Call super constructor
        super().__init__(
            weights=weights,
            bias=bias,
            dt=dt,
            noise_std=noise_std,
            tau_mem=tau_mem,
            tau_syn=tau_syn,
            v_thresh=v_thresh,
            v_reset=v_reset,
            v_rest=v_rest,
            name=name,
            record=record,
            max_num_timesteps=max_num_timesteps,
        )

        self.refractory = refractory


## - RecIAFTorch - Class: define a spiking recurrent layer with spiking outputs
class RecIAFTorch(FFIAFTorch):
    """ A spiking recurrent layer with input currents and spiking outputs
    """

    ## - Constructor
    def __init__(
        self,
        weights: np.ndarray,
        bias: Union[float, np.ndarray] = 0.015,
        dt: float = 0.0001,
        noise_std: float = 0,
        tau_mem: Union[float, np.ndarray] = 0.02,
        tau_syn_r: Union[float, np.ndarray] = 0.05,
        v_thresh: Union[float, np.ndarray] = -0.055,
        v_reset: Union[float, np.ndarray] = -0.065,
        v_rest: Union[float, np.ndarray] = -0.065,
        name: str = "unnamed",
        record: bool = False,
        max_num_timesteps: int = MAX_NUM_TIMESTEPS_DEFAULT,
    ):
        """
        Construct a spiking recurrent layer with IAF neurons, running on GPU, using torch. Inputs are continuous currents; outputs are spiking events

        :param weights:             np.array MxN weight matrix.
        :param bias:          np.array Nx1 bias vector. Default: 0.015

        :param dt:             float Time-step. Default: 0.0001
        :param noise_std:       float Noise std. dev. per second. Default: 0

        :param tau_mem:          np.array Nx1 vector of neuron time constants. Default: 0.02
        :param tau_syn_r:       np.array NxN vector of recurrent synaptic time constants. Default: 0.005

        :param v_thresh:       np.array Nx1 vector of neuron thresholds. Default: -0.055
        :param v_reset:        np.array Nx1 vector of neuron thresholds. Default: -0.065
        :param v_rest:         np.array Nx1 vector of neuron thresholds. Default: -0.065

        :param name:         str Name for the layer. Default: 'unnamed'

        :param record:         bool Record membrane potential during evolutions. Default: False

        :max_num_timesteps:      int   Maximum number of timesteps during single evolution batch. Longer
                                      evolution periods will automatically split in smaller batches.
        """

        assert (
            np.atleast_2d(weights).shape[0] == np.atleast_2d(weights).shape[1]
        ), "Layer `{}`: weights must be a square matrix.".format(name)

        # - Call super constructor
        super().__init__(
            weights=weights,
            bias=bias,
            dt=dt,
            noise_std=noise_std,
            tau_mem=tau_mem,
            v_thresh=v_thresh,
            v_reset=v_reset,
            v_rest=v_rest,
            name=name,
            record=record,
            max_num_timesteps=max_num_timesteps,
        )

        # - Record neuron parameters
        self.tau_syn_r = tau_syn_r

    def _single_batch_evolution(
        self,
        inp: np.ndarray,
        evolution_timestep: int,
        num_timesteps: Optional[int] = None,
        verbose: bool = False,
    ) -> TSEvent:
        """
        Function to evolve the states of this layer given an input for a single batch

        :param inp:     np.ndarray   Input to layer as matrix
        :param evolution_timestep int    Time step within current evolution at beginning of current batch
        :param num_timesteps:   int      Number of evolution time steps
        :param verbose:        bool     Currently no effect, just for conformity
        :return:            TSEvent  output spike series

        """

        neural_input, num_timesteps = self._prepare_neural_input(inp, num_timesteps)

        if self.record:
            # - Tensor for recording synapse and neuron states
            record_states = self.tensors.FloatTensor(
                2 * num_timesteps, self.size
            ).fill_(0)

        # - Tensor for collecting spike data
        matr_is_spiking = self.tensors.ByteTensor(num_timesteps, self.size).fill_(0)

        # - Get local variables
        state = self._state.clone()
        alpha = self._alpha
        v_thresh = self._v_thresh
        v_reset = self._v_reset
        record = self.record
        matr_kernels = self._mfKernelsRec
        num_ts_kernel = matr_kernels.shape[0]
        weights_rec = self._weights

        # - Include resting potential and bias in input for fewer computations
        # - Omit latest time point, which is only used for carrying over synapse state to new batch
        neural_input[:-1] += self._v_rest + self._bias

        # - Evolve neuron states
        for step in range(num_timesteps):
            # - Incremental state update from input
            state += alpha * (neural_input[step] - state)
            # - Store updated state before spike
            if record:
                record_states[2 * step] = state
            # - Spiking
            is_spiking = (state > v_thresh).float()
            # - State reset
            state += (v_reset - state) * is_spiking
            # - Store spikes
            matr_is_spiking[step] = is_spiking
            # - Store updated state after spike
            if record:
                record_states[2 * step + 1] = state
            # - Add filtered recurrent spikes to input
            ts_recurrent = min(num_ts_kernel, num_timesteps - step)
            neural_input[step + 1 : step + 1 + ts_recurrent] += matr_kernels[
                :ts_recurrent
            ] * torch.mm(is_spiking.reshape(1, -1), weights_rec)

            del is_spiking

        # - Store recorded neuron and synapse states
        if record:
            self.record_states[
                2 * evolution_timestep
                + 1 : 2 * (evolution_timestep + num_timesteps)
                + 1
            ] = record_states.cpu()
            self.synapse_recording[
                evolution_timestep + 1 : evolution_timestep + num_timesteps + 1
            ] = (
                neural_input[:num_timesteps]
                - self._v_rest
                - self._bias  # Introduces slight numerical error in stored synapses of about 1e-9
            ).cpu()

        # - Store updated neuron and synapse states and update clock
        self._state = state
        self._synapse_state = neural_input[-1].clone()
        self._timestep += num_timesteps

        return matr_is_spiking.cpu()

    def _prepare_neural_input(
        self, inp: np.array, num_timesteps: Optional[int] = None
    ) -> (np.ndarray, int):
        """
        Prepare the noisy synaptic input to the neurons and return it together with number of evolution time steps

        :param `.TSContinuous` tsSpkInput:  Input spike train
        :param float duration:              Simulation/Evolution time
        :param int num_timesteps:           Number of evolution time steps

        :return:
                neural_input   np.ndarray  Input to neurons
                num_timesteps   int         Number of evolution time steps

        """

        num_timesteps = inp.shape[0] if num_timesteps is None else num_timesteps

        # - Prepare inp, with additional time step for carrying over recurrent spikes between batches
        neural_input = self.tensors.FloatTensor(num_timesteps + 1, self.size).fill_(0)
        neural_input[:-1] = torch.from_numpy(inp).float()
        # - Carry over filtered recurrent spikes from previous batch
        ts_recurrent = min(neural_input.shape[0], self._mfKernelsRec.shape[0])
        neural_input[:ts_recurrent] += (
            self._mfKernelsRec[:ts_recurrent] * self._synapse_state
        )

        # - Add noise trace
        if self.noise_std > 0:
            neural_input += (
                torch.randn(num_timesteps + 1, self.size).float().to(self.device)
                # - Standard deviation slightly smaller than expected (due to brian??),
                #   therefore correct with empirically found factor 1.63
                * self.noise_std
                * torch.sqrt(2.0 * self._tau_mem / self.dt)
                * 1.63
            )

        return neural_input, num_timesteps

    @property
    def tau_syn_r(self):
        """ (np.ndarray) Synaptic time constants for this layer [N,] """
        return self._vtTauSynR.cpu().numpy()

    @tau_syn_r.setter
    def tau_syn_r(self, vtNewTauSynR):
        vtNewTauSynR = np.asarray(self._expand_to_net_size(vtNewTauSynR, "tau_syn_r"))
        if (vtNewTauSynR < self.dt).any():
            print(
                "Layer `{}`: dt is larger than some of the tau_syn_r. This can cause numerical instabilities.".format(
                    self.name
                )
            )

        self._vtTauSynR = torch.from_numpy(vtNewTauSynR).to(self.device).float()

        # - Kernel for filtering recurrent spikes
        kernel_size = 50 * int(
            np.amax(vtNewTauSynR) / self.dt
        )  # - Values smaller than ca. 1e-21 are neglected
        times = (
            torch.arange(kernel_size).to(self.device).reshape(-1, 1).float() * self.dt
        )
        self._mfKernelsRec = torch.exp(-times / self._vtTauSynR.reshape(1, -1))

    @property
    def dt(self):
        """ (float) Time step used by this layer, in s """
        return self._dt

    @dt.setter
    def dt(self, new_dt):
        assert new_dt > 0, "Layer `{}`: dt must be greater than 0.".format(self.name)
        self._dt = new_dt
        if hasattr(self, "tau_syn_r"):
            # - Update filter for recurrent spikes if already exists
            self.tau_syn_r = self.tau_syn_r


class RecIAFRefrTorch(_RefractoryBase, RecIAFTorch):
    """ A spiking recurrent layer with current inputs, spiking outputs and refractoriness. PyTorch backend.
    """

    ## - Constructor
    def __init__(
        self,
        weights: np.ndarray,
        bias: Union[float, np.ndarray] = 0.015,
        dt: float = 0.0001,
        noise_std: float = 0,
        tau_mem: Union[float, np.ndarray] = 0.02,
        tau_syn_r: Union[float, np.ndarray] = 0.05,
        v_thresh: Union[float, np.ndarray] = -0.055,
        v_reset: Union[float, np.ndarray] = -0.065,
        v_rest: Union[float, np.ndarray] = -0.065,
        refractory=0,
        name: str = "unnamed",
        record: bool = False,
        max_num_timesteps: int = MAX_NUM_TIMESTEPS_DEFAULT,
    ):
        """
        Construct a spiking recurrent layer with IAF neurons, running on GPU, using torch. Inputs are continuous currents; outputs are spiking events. Supports refractoriness

        :param weights:             np.array MxN weight matrix.
        :param bias:          np.array Nx1 bias vector. Default: 0.015

        :param dt:             float Time-step. Default: 0.0001
        :param noise_std:       float Noise std. dev. per second. Default: 0

        :param tau_mem:          np.array Nx1 vector of neuron time constants. Default: 0.02
        :param tau_syn_r:       np.array NxN vector of recurrent synaptic time constants. Default: 0.005

        :param v_thresh:       np.array Nx1 vector of neuron thresholds. Default: -0.055
        :param v_reset:        np.array Nx1 vector of neuron thresholds. Default: -0.065
        :param v_rest:         np.array Nx1 vector of neuron thresholds. Default: -0.065

        :param refractory: float Refractory period after each spike. Default: 0

        :param name:         str Name for the layer. Default: 'unnamed'

        :param record:         bool Record membrane potential during evolutions. Default: False

        :max_num_timesteps:      int   Maximum number of timesteps during single evolution batch. Longer
                                      evolution periods will automatically split in smaller batches.
        """

        # - Call super constructor
        super().__init__(
            weights=weights,
            bias=bias,
            dt=dt,
            noise_std=noise_std,
            tau_mem=tau_mem,
            tau_syn_r=tau_syn_r,
            v_thresh=v_thresh,
            v_reset=v_reset,
            v_rest=v_rest,
            name=name,
            record=record,
            max_num_timesteps=max_num_timesteps,
        )

        self.refractory = refractory

    def _single_batch_evolution(
        self,
        inp: np.ndarray,
        evolution_timestep: int,
        num_timesteps: Optional[int] = None,
        verbose: bool = False,
    ) -> TSEvent:
        """
        Function to evolve the states of this layer given an input for a single batch

        :param np.ndarray inp:          Input to layer as matrix
        :param int evolution_timestep:  Time step within current evolution at beginning of current batch
        :param int num_timesteps:       Number of evolution time steps
        :param bool verbose:            Currently no effect, just for conformity

        :return `.TSEvent`:            output spike series

        """
        neural_input, num_timesteps = self._prepare_neural_input(inp, num_timesteps)

        if self.record:
            # - Tensor for recording synapse and neuron states
            record_states = self.tensors.FloatTensor(
                2 * num_timesteps, self.size
            ).fill_(0)

        # - Tensor for collecting spike data
        matr_is_spiking = self.tensors.ByteTensor(num_timesteps, self.size).fill_(0)

        # - Get local variables
        state = self._state.clone()
        alpha = self._alpha
        v_thresh = self._v_thresh
        v_reset = self._v_reset
        record = self.record
        matr_kernels = self._mfKernelsRec
        num_ts_kernel = matr_kernels.shape[0]
        weights_rec = self._weights
        num_refractory_steps = self._num_refractory_steps
        nums_refr_ctdwn_steps = self._nums_refr_ctdwn_steps.clone()

        # - Include resting potential and bias in input for fewer computations
        # - Omit latest time point, which is only used for carrying over synapse state to new batch
        neural_input[:-1] += self._v_rest + self._bias

        # - Evolve neuron states
        for step in range(num_timesteps):
            # - Determine refractory neurons
            is_not_refractory = (nums_refr_ctdwn_steps == 0).float()
            # - Decrement refractory countdown
            nums_refr_ctdwn_steps -= 1
            nums_refr_ctdwn_steps.clamp_(min=0)
            # - Incremental state update from input
            state += alpha * (neural_input[step] - state) * is_not_refractory
            # - Store updated state before spike
            if record:
                record_states[2 * step] = state
            # - Spiking
            is_spiking = (state > v_thresh).float()
            # - State reset
            state += (v_reset - state) * is_spiking
            # - Store spikes
            matr_is_spiking[step] = is_spiking
            # - Update refractory countdown
            nums_refr_ctdwn_steps += num_refractory_steps * is_spiking
            # - Store updated state after spike
            if record:
                record_states[2 * step + 1] = state
            # - Add filtered recurrent spikes to input
            ts_recurrent = min(num_ts_kernel, num_timesteps - step)
            neural_input[step + 1 : step + 1 + ts_recurrent] += matr_kernels[
                :ts_recurrent
            ] * torch.mm(is_spiking.reshape(1, -1), weights_rec)

            del is_spiking

        # - Store recorded neuron and synapse states
        if record:
            self.record_states[
                2 * evolution_timestep
                + 1 : 2 * (evolution_timestep + num_timesteps)
                + 1
            ] = record_states.cpu()
            self.synapse_recording[
                evolution_timestep + 1 : evolution_timestep + num_timesteps + 1
            ] = (
                neural_input[:num_timesteps]
                - self._v_rest
                - self._bias  # Introduces slight numerical error in stored synapses of about 1e-9
            ).cpu()

        # - Store updated neuron and synapse states and update clock
        self._state = state
        self._synapse_state = neural_input[-1].clone()
        self._timestep += num_timesteps

        return matr_is_spiking.cpu()


class RecIAFSpkInTorch(RecIAFTorch):
    """ A spiking recurrent layer with spiking in- and outputs
    """

    ## - Constructor
    def __init__(
        self,
        weights_in: np.ndarray,
        weights_rec: np.ndarray,
        bias: Union[float, np.ndarray] = 0.0105,
        dt: float = 0.0001,
        noise_std: float = 0,
        tau_mem: Union[float, np.ndarray] = 0.02,
        tau_syn_inp: Union[float, np.ndarray] = 0.05,
        tau_syn_rec: Union[float, np.ndarray] = 0.05,
        v_thresh: Union[float, np.ndarray] = -0.055,
        v_reset: Union[float, np.ndarray] = -0.065,
        v_rest: Union[float, np.ndarray] = -0.065,
        name: str = "unnamed",
        record: bool = False,
        add_events: bool = True,
        max_num_timesteps: int = MAX_NUM_TIMESTEPS_DEFAULT,
    ):
        """
        Construct a spiking recurrent layer with IAF neurons, running on GPU, using torch. Inputs and outputs are spiking events

        :param weights_in:           np.array MxN input weight matrix.
        :param weights_rec:          np.array NxN recurrent weight matrix.
        :param bias:          np.array Nx1 bias vector. Default: 0.0105

        :param dt:             float Time-step. Default: 0.0001
        :param noise_std:       float Noise std. dev. per second. Default: 0

        :param tau_mem:          np.array Nx1 vector of neuron time constants. Default: 0.02
        :param tau_syn_inp:       np.array Nx1 vector of synapse time constants. Default: 0.05
        :param tau_syn_rec:       np.array Nx1 vector of synapse time constants. Default: 0.05

        :param v_thresh:       np.array Nx1 vector of neuron thresholds. Default: -0.055
        :param v_reset:        np.array Nx1 vector of neuron thresholds. Default: -0.065
        :param v_rest:         np.array Nx1 vector of neuron thresholds. Default: -0.065

        :param name:         str Name for the layer. Default: 'unnamed'

        :param record:         bool Record membrane potential during evolutions. Default: False

        :add_events:            bool     If during evolution multiple input events arrive during one
                                         time step for a channel, count their actual number instead of
                                         just counting them as one (This might make less sense for
                                         refractory neurons).

        :max_num_timesteps:      int   Maximum number of timesteps during single evolution batch. Longer
                                      evolution periods will automatically split in smaller batches.
        """

        # - Call super constructor
        Layer.__init__(self, weights=weights_in, dt=dt, noise_std=noise_std, name=name)

        # - Set device to cuda if available and determine how tensors should be instantiated
        if torch.cuda.is_available():
            self.device = torch.device("cuda")
            self.tensors = torch.cuda
        else:
            self.device = torch.device("cpu")
            print("Layer `{}`: Using CPU as CUDA is not available.".format(name))
            self.tensors = torch

        # - Bypass property setter to avoid unnecessary convolution kernel update
        assert (
            type(max_num_timesteps) == int and max_num_timesteps > 0.0
        ), "Layer `{}`: max_num_timesteps must be an integer greater than 0.".format(
            self.name
        )
        self._max_num_timesteps = max_num_timesteps

        # - Record neuron parameters
        self.v_thresh = v_thresh
        self.v_reset = v_reset
        self.v_rest = v_rest
        self.tau_mem = tau_mem
        self.tau_syn_rec = tau_syn_rec
        self.tau_syn_inp = tau_syn_inp
        self.bias = bias
        self.weights_in = weights_in
        self.weights_rec = weights_rec
        self.record = record
        self.add_events = add_events

        # - Store "reset" state
        self.reset_all()

    def _prepare_neural_input(
        self, inp: np.array, num_timesteps: Optional[int] = None
    ) -> (np.ndarray, int):
        """
        Prepare the noisy synaptic input to the neurons and return it together with number of evolution time steps

        :param np.ndarray inp:      External input spike raster
        :param int num_timesteps:   Number of evolution time steps

        :return:
                neural_input   np.ndarray  Input to neurons
                num_timesteps   int         Number of evolution time steps

        """

        num_timesteps = inp.shape[0] if num_timesteps is None else num_timesteps

        # - Prepare external input
        inp = torch.from_numpy(inp).float().to(self.device)
        # - Weigh inputs
        weighted_input = torch.mm(inp, self._weights_in)
        # - Carry over external inputs from last batch
        weighted_input[0] += self._synapse_state_inp.clone() * torch.exp(
            -self.dt / self._vtTauSInp
        )
        # - Reshape input for convolution
        weighted_input = weighted_input.t().reshape(1, self.size, -1)
        # - Apply exponential filter to external input
        times = (
            torch.arange(num_timesteps).to(self.device).reshape(1, -1).float() * self.dt
        )
        matr_input_kernels = torch.exp(-times / self._vtTauSInp.reshape(-1, 1))
        # - Reverse on time axis and reshape to match convention of pytorch
        matr_input_kernels = matr_input_kernels.flip(1).reshape(
            self.size, 1, num_timesteps
        )
        # - Object for applying convolution
        convSynapses = torch.nn.Conv1d(
            self.size,
            self.size,
            num_timesteps,
            padding=num_timesteps - 1,
            groups=self.size,
            bias=False,
        ).to(self.device)
        convSynapses.weight.data = matr_input_kernels
        # - Filtered synaptic currents
        mfFilteredExternalInput = (
            convSynapses(weighted_input)[0].detach().t()[:num_timesteps]
        )
        # - Store filtered input from last time step for carry-over to next batch
        self._synapse_state_inp = mfFilteredExternalInput[-1].clone()

        # - Prepare input to neurons, with additional time step for carrying over recurrent spikes between batches
        neural_input = self.tensors.FloatTensor(num_timesteps + 1, self.size).fill_(0)
        # - Filtered external input
        neural_input[:-1] = mfFilteredExternalInput
        # - Carry over filtered recurrent spikes from previous batch
        ts_recurrent = min(neural_input.shape[0], self._mfKernelsRec.shape[0])
        neural_input[:ts_recurrent] += (
            self._mfKernelsRec[:ts_recurrent] * self._synapse_state
        )

        # - Add noise trace
        if self.noise_std > 0:
            neural_input += (
                torch.randn(num_timesteps + 1, self.size).float().to(self.device)
                # - Standard deviation slightly smaller than expected (due to brian??),
                #   therefore correct with empirically found factor 1.63
                * self.noise_std
                * torch.sqrt(2.0 * self._tau_mem / self.dt)
                * 1.63
            )

        return neural_input, num_timesteps

    def reset_all(self):
        """ Reset internal state and clock for this layer """
        super().reset_all()
        self.synapse_state_inp = 0

    def to_dict(self):
        """
        Convert the essential parameters of this layer to a dictionary for saving

        :return dict:
        """
        essential_dict = {}
        essential_dict["name"] = self.name
        essential_dict["weights_rec"] = self._weights_rec.cpu().tolist()
        essential_dict["dt"] = self.dt
        essential_dict["noise_std"] = self.noise_std
        essential_dict["max_num_timesteps"] = self.max_num_timesteps
        essential_dict["v_thresh"] = self._v_thresh.cpu().tolist()
        essential_dict["v_reset"] = self._v_reset.cpu().tolist()
        essential_dict["v_rest"] = self._v_reset.cpu().tolist()
        essential_dict["tau_mem"] = self._tau_mem.cpu().tolist()
        essential_dict["tau_syn_rec"] = self._vtTauSRec.cpu().tolist()
        essential_dict["tau_syn_inp"] = self._vtTauSInp.cpu().tolist()
        essential_dict["bias"] = self._bias.cpu().tolist()
        essential_dict["weights_in"] = self._weights_in.cpu().tolist()
        essential_dict["record"] = self.record
        essential_dict["add_events"] = self.add_events
        essential_dict["class_name"] = "RecIAFSpkInTorch"

        return essential_dict

    def save(self, essential_dict: dict, filename: str):
        """
        Save a dictionary to a file in JSON format

        :param dict essential_dict:     Dictionary to save
        :param str filename:            File to save to
        """
        with open(filename, "w") as f:
            json.dump(essential_dict, f)

    @staticmethod
    def load(filename: str):
        """
        Load parameters from a file and construct a layer from the parameters

        :param str filename:        File to load from
        :return RecIAFSpkInTorch:   Reconstructed layer
        """
        with open(filename, "r") as f:
            config = json.load(f)

        return RecIAFSpkInTorch.load_from_dict(config)

    @staticmethod
    def load_from_dict(config: dict):
        """
        Construct a layer from a dictionary of parameters

        :param dict config:         Dictionary of parameters for the layer
        :return RecIAFSpkInTorch:   Reconstructed layer
        """
        return RecIAFSpkInTorch(
            weights_in=config["weights_in"],
            weights_rec=config["weights_rec"],
            bias=config["bias"],
            dt=config["dt"],
            noise_std=config["noise_std"],
            tau_mem=config["tau_mem"],
            tau_syn_inp=config["tau_syn_inp"],
            tau_syn_rec=config["tau_syn_rec"],
            v_thresh=config["v_thresh"],
            v_reset=config["v_reset"],
            v_rest=config["v_rest"],
            name=config["name"],
            record=config["record"],
            add_events=config["add_events"],
            max_num_timesteps=config["max_num_timesteps"],
        )

    def _update_rec_kernel(self):
        """ Update the kernel for this layer
        """
        # - Kernel for filtering recurrent spikes
        kernel_size = min(
            50
            * int(
                torch.max(self._vtTauSRec) / self.dt
            ),  # - Values smaller than ca. 1e-21 are neglected
            self._max_num_timesteps
            + 1,  # Kernel does not need to be larger than batch duration
        )
        times = (
            torch.arange(kernel_size).to(self.device).reshape(-1, 1).float() * self.dt
        )
        self._mfKernelsRec = torch.exp(-times / self._vtTauSRec.reshape(1, -1))
        print(
            "Layer `{}`: Recurrent filter kernels have been updated.".format(self.name)
        )

    @property
    def input_type(self):
        """ (`.TSEvent`) Input time series class for this layer (`.TSEvent`) """
        return TSEvent

    @property
    def dt(self):
        """ (float) Time step used by this layer, in s"""
        return self._dt

    @dt.setter
    def dt(self, new_dt):
        assert new_dt > 0, "Layer `{}`: dt must be greater than 0.".format(self.name)
        self._dt = new_dt
        if hasattr(self, "tau_syn_rec"):
            # - Update filter for recurrent spikes if already exists
            self.tau_syn_rec = self.tau_syn_rec

    @RefProperty
    def tau_syn_rec(self):
        """ (np.ndarray) Recurrent synaptic time constants for this layer [N,] """
        return self._vtTauSRec

    @tau_syn_rec.setter
    def tau_syn_rec(self, vtNewTauSRec):
        vtNewTauSRec = np.asarray(self._expand_to_net_size(vtNewTauSRec, "tau_syn_rec"))
        if (vtNewTauSRec < self.dt).any():
            print(
                "Layer `{}`: dt is larger than some of the tau_syn_rec. This can cause numerical instabilities.".format(
                    self.name
                )
            )

        self._vtTauSRec = torch.from_numpy(vtNewTauSRec).to(self.device).float()
        self._update_rec_kernel()

    @RefProperty
    def tau_syn_inp(self):
        """ (np.ndarray) Input synaptic time constants for this layer [M,] """
        return self._vtTauSInp

    @tau_syn_inp.setter
    def tau_syn_inp(self, vtNewTauSInp):
        vtNewTauSInp = np.asarray(self._expand_to_net_size(vtNewTauSInp, "tau_syn_inp"))
        self._vtTauSInp = torch.from_numpy(vtNewTauSInp).to(self.device).float()

    @RefProperty
    def weights_in(self):
        """ (np.ndarray) Input weights for this layer [M, N] """
        return self._weights_in

    @weights_in.setter
    def weights_in(self, new_w):
        new_w = self._expand_to_shape(
            new_w, (self.size_in, self.size), "weights_in", allow_none=False
        )
        self._weights_in = torch.from_numpy(new_w).to(self.device).float()

    @RefProperty
    def weights_rec(self):
        """ (np.ndarray) Recurrent weights for this layer [N, N] """
        return self._weights_rec

    @weights_rec.setter
    def weights_rec(self, new_w):
        new_w = self._expand_to_shape(
            new_w, (self.size, self.size), "weights_rec", allow_none=False
        )
        self._weights_rec = torch.from_numpy(new_w).to(self.device).float()

    # weights as alias for weights_rec
    @property
    def weights(self):
        """ (np.ndarray) Recurrent weights for this layer [N, N] """
        return self.weights_rec

    @weights.setter
    def weights(self, new_w):
        self.weights_rec = new_w

    # _weights as alias for _weights_rec
    @property
    def _weights(self):
        """ (np.ndarray) Recurrent weights for this layer [N, N] """
        return self._weights_rec

    @_weights.setter
    def _weights(self, new_w):
        self._weights_rec = new_w

    @RefProperty
    def synapse_state_inp(self):
        """ (np.ndarray) Synaptic state for the input synapses of this layer [M, N] """
        return self._synapse_state_inp

    @synapse_state_inp.setter
    def synapse_state_inp(self, new_state):
        new_state = np.asarray(self._expand_to_net_size(new_state, "synapse_state_inp"))
        self._synapse_state_inp = torch.from_numpy(new_state).to(self.device).float()

    @property
    def max_num_timesteps(self):
        """ (int) Maxmimum number of timesteps used by synaptic kernel """
        return self._max_num_timesteps

    @max_num_timesteps.setter
    def max_num_timesteps(self, new_max):
        assert (
            type(new_max) == int and new_max > 0.0
        ), "Layer `{}`: max_num_timesteps must be an integer greater than 0.".format(
            self.name
        )
        self._max_num_timesteps = new_max
        self._update_rec_kernel()


## - RecIAFSpkInRefrTorch - Class: define a spiking recurrent layer with spiking in- and outputs and refractoriness
class RecIAFSpkInRefrTorch(_RefractoryBase, RecIAFSpkInTorch):
    """ A spiking recurrent layer with spiking in- and outputs and refractoriness, and a PyTorch backend
    """

    ## - Constructor
    def __init__(
        self,
        weights_in: np.ndarray,
        weights_rec: np.ndarray,
        bias: Union[float, np.ndarray] = 0.0105,
        dt: float = 0.0001,
        noise_std: float = 0,
        tau_mem: Union[float, np.ndarray] = 0.02,
        tau_syn_inp: Union[float, np.ndarray] = 0.05,
        tau_syn_rec: Union[float, np.ndarray] = 0.05,
        v_thresh: Union[float, np.ndarray] = -0.055,
        v_reset: Union[float, np.ndarray] = -0.065,
        v_rest: Union[float, np.ndarray] = -0.065,
        refractory: float = 0,
        name: str = "unnamed",
        record: bool = False,
        add_events: bool = True,
        max_num_timesteps: int = MAX_NUM_TIMESTEPS_DEFAULT,
    ):
        """
        Construct a spiking recurrent layer with IAF neurons, running on GPU, using torch. Inputs and outputs are spiking events. Supports refractoriness

        :param weights_in:           np.array MxN input weight matrix.
        :param weights_rec:          np.array NxN recurrent weight matrix.
        :param bias:          np.array Nx1 bias vector. Default: 0.0105

        :param dt:             float Time-step. Default: 0.0001
        :param noise_std:       float Noise std. dev. per second. Default: 0

        :param tau_mem:          np.array Nx1 vector of neuron time constants. Default: 0.02
        :param tau_syn_inp:       np.array Nx1 vector of synapse time constants. Default: 0.05
        :param tau_syn_rec:       np.array Nx1 vector of synapse time constants. Default: 0.05

        :param v_thresh:       np.array Nx1 vector of neuron thresholds. Default: -0.055
        :param v_reset:        np.array Nx1 vector of neuron thresholds. Default: -0.065
        :param v_rest:         np.array Nx1 vector of neuron thresholds. Default: -0.065

        :param refractory: float Refractory period after each spike. Default: 0

        :param name:         str Name for the layer. Default: 'unnamed'

        :param record:         bool Record membrane potential during evolutions. Default: False

        :add_events:            bool     If during evolution multiple input events arrive during one
                                         time step for a channel, count their actual number instead of
                                         just counting them as one (This might make less sense for
                                         refractory neurons).

        :max_num_timesteps:      int   Maximum number of timesteps during single evolution batch. Longer
                                      evolution periods will automatically split in smaller batches.
        """

        # - Call super constructor
        super().__init__(
            weights_in=weights_in,
            weights_rec=weights_rec,
            bias=bias,
            dt=dt,
            noise_std=noise_std,
            tau_mem=tau_mem,
            tau_syn_inp=tau_syn_inp,
            tau_syn_rec=tau_syn_rec,
            v_thresh=v_thresh,
            v_reset=v_reset,
            v_rest=v_rest,
            name=name,
            record=record,
            max_num_timesteps=max_num_timesteps,
        )

        self.refractory = refractory

    def _single_batch_evolution(
        self,
        inp: np.ndarray,
        evolution_timestep: int,
        num_timesteps: Optional[int] = None,
        verbose: bool = False,
    ) -> TSEvent:
        """
        Function to evolve the states of this layer given an input for a single batch

        :param np.ndarray inp:            Input to layer as matrix
        :param int evolution_timestep:  Time step within current evolution at beginning of current batch
        :param int num_timesteps:      Number of evolution time steps
        :param bool verbose:           Currently no effect, just for conformity
        :return:                   output spike series

        """
        neural_input, num_timesteps = self._prepare_neural_input(inp, num_timesteps)

        if self.record:
            # - Tensor for recording synapse and neuron states
            record_states = self.tensors.FloatTensor(
                2 * num_timesteps, self.size
            ).fill_(0)

        # - Tensor for collecting spike data
        matr_is_spiking = self.tensors.ByteTensor(num_timesteps, self.size).fill_(0)

        # - Get local variables
        state = self._state.clone()
        alpha = self._alpha
        v_thresh = self._v_thresh
        v_reset = self._v_reset
        record = self.record
        matr_kernels = self._mfKernelsRec
        num_ts_kernel = matr_kernels.shape[0]
        weights_rec = self._weights
        num_refractory_steps = self._num_refractory_steps
        nums_refr_ctdwn_steps = self._nums_refr_ctdwn_steps.clone()

        # - Include resting potential and bias in input for fewer computations
        # - Omit latest time point, which is only used for carrying over synapse state to new batch
        neural_input[:-1] += self._v_rest + self._bias

        # - Evolve neuron states
        for step in range(num_timesteps):
            # - Determine refractory neurons
            is_not_refractory = (nums_refr_ctdwn_steps == 0).float()
            # - Decrement refractory countdown
            nums_refr_ctdwn_steps -= 1
            nums_refr_ctdwn_steps.clamp_(min=0)
            # - Incremental state update from input
            state += alpha * (neural_input[step] - state) * is_not_refractory
            # - Store updated state before spike
            if record:
                record_states[2 * step] = state
            # - Spiking
            is_spiking = (state > v_thresh).float()
            # - State reset
            state += (v_reset - state) * is_spiking
            # - Store spikes
            matr_is_spiking[step] = is_spiking
            # - Update refractory countdown
            nums_refr_ctdwn_steps += num_refractory_steps * is_spiking
            # - Store updated state after spike
            if record:
                record_states[2 * step + 1] = state
            # - Add filtered recurrent spikes to input
            ts_recurrent = min(num_ts_kernel, num_timesteps - step)
            neural_input[step + 1 : step + 1 + ts_recurrent] += matr_kernels[
                :ts_recurrent
            ] * torch.mm(is_spiking.reshape(1, -1), weights_rec)

            del is_spiking

        # - Store recorded neuron and synapse states
        if record:
            self.record_states[
                2 * evolution_timestep
                + 1 : 2 * (evolution_timestep + num_timesteps)
                + 1
            ] = record_states.cpu()
            self.synapse_recording[
                evolution_timestep + 1 : evolution_timestep + num_timesteps + 1
            ] = (
                neural_input[:num_timesteps]
                - self._v_rest
                - self._bias  # Introduces slight numerical error in stored synapses of about 1e-9
            ).cpu()

        # - Store updated neuron and synapse states and update clock
        self._state = state
        self._synapse_state = neural_input[-1].clone()
        self._timestep += num_timesteps

        return matr_is_spiking.cpu()


## - RecIAFSpkInRefrCLTorch - Class: like RecIAFSpkInTorch but with leak that is constant over time.
class RecIAFSpkInRefrCLTorch(RecIAFSpkInRefrTorch):
    """ A recurrent spiking layer with constant leak. Spiking inputs and outputs, PyTorch backend.
    """

    ## - Constructor
    def __init__(
        self,
        weights_in: np.ndarray,
        weights_rec: np.ndarray,
        bias: Union[float, np.ndarray] = 0.0105,
        dt: float = 0.0001,
        leak_rate: Union[float, np.ndarray] = 0.02,
        tau_mem: Union[float, np.ndarray] = 0.02,
        tau_syn_inp: Union[float, np.ndarray] = 0.05,
        tau_syn_rec: Union[float, np.ndarray] = 0.05,
        v_thresh: Union[float, np.ndarray] = -0.055,
        v_reset: Union[float, np.ndarray] = -0.065,
        v_rest: Union[float, np.ndarray, None] = -0.065,
        state_min: Union[float, np.ndarray, None] = -0.085,
        refractory=0,
        name: str = "unnamed",
        record: bool = False,
        add_events: bool = True,
        max_num_timesteps: int = MAX_NUM_TIMESTEPS_DEFAULT,
    ):
        """
        Construct a spiking recurrent layer with IAF neurons, running on GPU, using torch. Inputs and outputs are spiking events. Support refractoriness. Constant leak.

        :param weights_in:           np.array MxN input weight matrix.
        :param weights_rec:          np.array NxN recurrent weight matrix.
        :param bias:          np.array Nx1 bias vector. Default: 0.0105

        :param dt:             float Time-step. Default: 0.0001
        :param tau_mem:          np.array Nx1 vector of neuron time constants. Default: 0.02

        :param leak_rate:      np.array Nx1 vector of constant neuron leakage in V/s. Default: 0.02
        :param tau_syn_inp:       np.array Nx1 vector of synapse time constants. Default: 0.05
        :param tau_syn_rec:       np.array Nx1 vector of synapse time constants. Default: 0.05

        :param v_thresh:       np.array Nx1 vector of neuron thresholds. Default: -0.055
        :param v_reset:        np.array Nx1 vector of neuron reset potential. Default: -0.065
        :param v_rest:         np.array Nx1 vector of neuron resting potential. Default: -0.065
                                If None, leak will always be negative (for positive entries of leak_rate)
        :param state_min:      np.array Nx1 vector of lower limits for neuron states. Default: -0.85
                                If None, there are no lower limits

        :param refractory: float Refractory period after each spike. Default: 0

        :param name:         str Name for the layer. Default: 'unnamed'

        :param record:         bool Record membrane potential during evolutions. Default: False

        :add_events:            bool     If during evolution multiple input events arrive during one
                                         time step for a channel, count their actual number instead of
                                         just counting them as one (This might make less sense for
                                         refractory neurons).

        :max_num_timesteps:      int   Maximum number of timesteps during single evolution batch. Longer
                                      evolution periods will automatically split in smaller batches.
        """

        # - Call super constructor
        super().__init__(
            weights_in=weights_in,
            weights_rec=weights_rec,
            bias=bias,
            dt=dt,
            noise_std=0,
            tau_mem=tau_mem,
            tau_syn_inp=tau_syn_inp,
            tau_syn_rec=tau_syn_rec,
            v_thresh=v_thresh,
            v_reset=v_reset,
            v_rest=v_rest,
            refractory=refractory,
            name=name,
            record=record,
            max_num_timesteps=max_num_timesteps,
        )
        self.leak_rate = leak_rate
        self.state_min = state_min

    def _single_batch_evolution(
        self,
        inp: np.ndarray,
        evolution_timestep: int,
        num_timesteps: Optional[int] = None,
        verbose: bool = False,
    ) -> TSEvent:
        """
        Function to evolve the states of this layer given an input for a single batch

        :param np.ndarray inp:        Input to layer as matrix
        :param int evolution_timestep:    Time step within current evolution at beginning of current batch
        :param int num_timesteps:      Number of evolution time steps
        :param bool verbose:             Currently no effect, just for conformity
        :return `.TSEvent`:              output spike series

        """
        neural_input, num_timesteps = self._prepare_neural_input(inp, num_timesteps)

        if self.record:
            # - Tensor for recording synapse and neuron states
            record_states = self.tensors.FloatTensor(
                2 * num_timesteps, self.size
            ).fill_(0)

        # - Tensor for collecting spike data
        matr_is_spiking = self.tensors.ByteTensor(num_timesteps, self.size).fill_(0)

        # - Get local variables
        state = self._state.clone()
        alpha = self._alpha
        v_leak = self._leak_rate * self.dt
        v_thresh = self._v_thresh
        v_reset = self._v_reset
        v_rest = self._v_rest
        state_min = self._state_min
        record = self.record
        matr_kernels = self._mfKernelsRec
        num_ts_kernel = matr_kernels.shape[0]
        weights_rec = self._weights
        num_refractory_steps = self._num_refractory_steps
        nums_refr_ctdwn_steps = self._nums_refr_ctdwn_steps.clone()

        if v_rest is None:
            v_leak_update = v_leak

        # - Evolve neuron states
        for step in range(num_timesteps):
            # - Determine refractory neurons
            is_not_refractory = (nums_refr_ctdwn_steps == 0).float()
            # - Decrement refractory countdown
            nums_refr_ctdwn_steps -= 1
            nums_refr_ctdwn_steps.clamp_(min=0)
            # - Incremental state update from input
            if v_rest is not None:
                # - Leak moves state towards `v_rest`
                v_leak_update = v_leak * (
                    (state < v_rest).float() - (state > v_rest).float()
                )
            state += is_not_refractory * alpha * (neural_input[step] + v_leak_update)
            if state_min is not None:
                # - Keep states above lower limits
                state = torch.max(state, state_min)
            # - Store updated state before spike
            if record:
                record_states[2 * step] = state
            # - Spiking
            is_spiking = (state > v_thresh).float()
            # - State reset
            state += (v_reset - state) * is_spiking
            # - Store spikes
            matr_is_spiking[step] = is_spiking
            # - Update refractory countdown
            nums_refr_ctdwn_steps += num_refractory_steps * is_spiking
            # - Store updated state after spike
            if record:
                record_states[2 * step + 1] = state
            # - Add filtered recurrent spikes to input
            ts_recurrent = min(num_ts_kernel, num_timesteps - step)
            neural_input[step + 1 : step + 1 + ts_recurrent] += matr_kernels[
                :ts_recurrent
            ] * torch.mm(is_spiking.reshape(1, -1), weights_rec)

            del is_spiking

        # - Store recorded neuron and synapse states
        if record:
            self.record_states[
                2 * evolution_timestep
                + 1 : 2 * (evolution_timestep + num_timesteps)
                + 1
            ] = record_states.cpu()
            self.synapse_recording[
                evolution_timestep + 1 : evolution_timestep + num_timesteps + 1
            ] = (neural_input[:num_timesteps]).cpu()

        # - Store updated neuron and synapse states and update clock
        self._state = state
        self._synapse_state = neural_input[-1].clone()
        self._timestep += num_timesteps

        return matr_is_spiking.cpu()

    def reset_state(self):
        """ Reset the internal state of this layer """
        super().reset_state()
        # - Set previous synaptic input to 0
        self._last_synaptic = self.tensors.FloatTensor(self._state.size()).fill_(0)

    @RefProperty
    def leak_rate(self):
        """ (float) Leak rate used by the neurons in this layer """
        return self._leak_rate

    @leak_rate.setter
    def leak_rate(self, new_rate):
        new_rate = np.asarray(self._expand_to_net_size(new_rate, "leak_rate"))
        self._leak_rate = torch.from_numpy(new_rate).to(self.device).float()

    @RefProperty
    def state_min(self):
        """ (float) Minimum state for the neurons in this layer """
        return self._state_min

    @state_min.setter
    def state_min(self, new_min):
        if new_min is None:
            self._state_min = None
        else:
            new_min = np.asarray(self._expand_to_net_size(new_min, "state_min"))
            self._state_min = torch.from_numpy(new_min).to(self.device).float()

    @RefProperty
    def v_rest(self):
        """ (np.ndarray) Resting potential for the neurons in this layer [N,] """
        return self._v_rest

    @v_rest.setter
    def v_rest(self, new_v_rest):
        if new_v_rest is None:
            self._v_rest = None
        else:
            new_v_rest = np.asarray(self._expand_to_net_size(new_v_rest, "v_rest"))
            self._v_rest = torch.from_numpy(new_v_rest).to(self.device).float()<|MERGE_RESOLUTION|>--- conflicted
+++ resolved
@@ -428,99 +428,6 @@
 
         return neural_input, num_timesteps
 
-<<<<<<< HEAD
-=======
-    def _prepare_input(
-        self,
-        ts_input: TSContinuous = None,
-        duration: float = None,
-        num_timesteps: int = None,
-    ) -> (torch.Tensor, int):
-        """
-        Sample input, set up time base
-
-        :param TSContinuous ts_input:   TxM or Tx1 Input signals for this layer
-        :param float duration:          Duration of the desired evolution, in seconds
-        :param int num_timesteps:       Number of evolution time steps
-
-        :return: (time_base, input_steps, duration)
-            input_steps:    ndarray (T1xN) Discretised input signal for layer
-            num_timesteps:  int Actual number of evolution time steps
-        """
-        if num_timesteps is None:
-            # - Determine num_timesteps
-            if duration is None:
-                # - Determine duration
-                assert (
-                    ts_input is not None
-                ), "Layer `{}`: One of `num_timesteps`, `ts_input` or `duration` must be supplied".format(
-                    self.name
-                )
-
-                if ts_input.periodic:
-                    # - Use duration of periodic TimeSeries, if possible
-                    duration = ts_input.duration
-
-                else:
-                    # - Evolve until the end of the input TImeSeries
-                    duration = ts_input.t_stop - self.t
-                    assert duration > 0, (
-                        "Layer `{}`: Cannot determine an appropriate evolution duration.".format(
-                            self.name
-                        )
-                        + " `ts_input` finishes before the current evolution time."
-                    )
-            num_timesteps = int(np.floor((duration + tol_abs) / self.dt))
-        else:
-            assert isinstance(
-                num_timesteps, int
-            ), "Layer `{}`: num_timesteps must be of type int.".format(self.name)
-
-        # - Generate discrete time base
-        time_base = self._gen_time_trace(self.t, num_timesteps)
-
-        if ts_input is not None:
-            # - Make sure time_base matches ts_input
-            if not isinstance(ts_input, TSEvent):
-                if not ts_input.periodic:
-                    # - If time base limits are very slightly beyond ts_input.t_start and ts_input.t_stop, match them
-                    if (
-                        ts_input.t_start - 1e-3 * self.dt
-                        <= time_base[0]
-                        <= ts_input.t_start
-                    ):
-                        time_base[0] = ts_input.t_start
-                    if (
-                        ts_input.t_stop
-                        <= time_base[-1]
-                        <= ts_input.t_stop + 1e-3 * self.dt
-                    ):
-                        time_base[-1] = ts_input.t_stop
-
-                # - Warn if evolution period is not fully contained in ts_input
-                if not (ts_input.contains(time_base) or ts_input.periodic):
-                    print(
-                        "Layer `{}`: Evolution period (t = {} to {}) ".format(
-                            self.name, time_base[0], time_base[-1]
-                        )
-                        + "not fully contained in input signal (t = {} to {})".format(
-                            ts_input.t_start, ts_input.t_stop
-                        )
-                    )
-
-            # - Sample input trace and check for correct dimensions
-            input_steps = self._check_input_dims(ts_input(time_base))
-
-            # - Treat "NaN" as zero inputs
-            input_steps[np.isnan(input_steps)] = 0
-
-        else:
-            # - Assume zero inputs
-            input_steps = np.zeros((num_timesteps, self.size_in))
-
-        return (input_steps, num_timesteps)
-
->>>>>>> 4ab2f5fb
     def reset_state(self):
         """ Reset the internal state of the layer
         """
