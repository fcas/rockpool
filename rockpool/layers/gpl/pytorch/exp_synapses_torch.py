--- conflicted
+++ resolved
@@ -31,12 +31,7 @@
 
 
 class FFExpSynTorch(FFExpSyn):
-<<<<<<< HEAD
-    """ *DEPRECATED* Define an exponential synapse layer (spiking input, pytorch as backend)
-    """
-=======
     """*DEPRECATED* Define an exponential synapse layer (spiking input, pytorch as backend)"""
->>>>>>> 9e68821b
 
     ## - Constructor
     def __init__(
