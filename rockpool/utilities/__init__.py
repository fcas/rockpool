"""
General utilities
<<<<<<< HEAD
"""
=======
"""

try:
    from .property_arrays import *
except (ImportError, ModuleNotFoundError) as err:
    pass

try:
    from .jax_tree_utils import *
except (ImportError, ModuleNotFoundError) as err:
    pass

from .type_handling import *

try:
    from .timedarray_shift import TimedArray
except (ImportError, ModuleNotFoundError) as err:
    pass

from .backend_management import *

from .tree_utils import *
>>>>>>> ec01b870
<|MERGE_RESOLUTION|>--- conflicted
+++ resolved
@@ -1,8 +1,5 @@
 """
 General utilities
-<<<<<<< HEAD
-"""
-=======
 """
 
 try:
@@ -24,5 +21,4 @@
 
 from .backend_management import *
 
-from .tree_utils import *
->>>>>>> ec01b870
+from .tree_utils import *