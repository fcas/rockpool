--- conflicted
+++ resolved
@@ -15,18 +15,6 @@
     Nsyn = 2
     tau_mem = 0.01
     tau_syn = torch.from_numpy(np.repeat([[0.005, 0.015]], N, axis=0)).float().T
-<<<<<<< HEAD
-    mod = LIFBitshiftTorch(shape=(N * Nsyn, N),
-                           tau_mem=tau_mem,
-                           tau_syn=tau_syn,
-                           threshold=1.0,
-                           has_bias=True,
-                           has_rec=True,
-                           noise_std=0.1,
-                           learning_window=0.5,
-                           dt=0.001,
-                           device="cpu")
-=======
     mod = LIFBitshiftTorch(
         shape=(N * Nsyn, N),
         tau_mem=tau_mem,
@@ -39,7 +27,6 @@
         dt=0.001,
         device="cpu",
     )
->>>>>>> f9b9eb9e
 
     # - Generate some data
     T = 100
@@ -64,18 +51,6 @@
     tau_mem = 0.01
 
     tau_syn = torch.Tensor([[0.002], [0.004]])
-<<<<<<< HEAD
-    mod = LIFBitshiftTorch(shape=(N * Nsyn, N),
-                           tau_mem=tau_mem,
-                           tau_syn=tau_syn,
-                           threshold=1000.0,
-                           has_bias=False,
-                           has_rec=False,
-                           noise_std=0.0,
-                           learning_window=0.5,
-                           dt=0.001,
-                           device="cpu")
-=======
     mod = LIFBitshiftTorch(
         shape=(N * Nsyn, N),
         tau_mem=tau_mem,
@@ -88,17 +63,12 @@
         dt=0.001,
         device="cpu",
     )
->>>>>>> f9b9eb9e
 
     # - Generate some data
     T = 10
     num_batches = 1
     input_data = torch.zeros(1, T, Nsyn * N).cpu()
-<<<<<<< HEAD
-    input_data[:, 0, :] = mod.tau_syn.T / mod.dt
-=======
     input_data[:, 0, :] = 1  # mod.tau_syn.T / mod.dt
->>>>>>> f9b9eb9e
 
     # - Test Rockpool interface
     out, state, rec = mod.evolve(input_data, record=True)
