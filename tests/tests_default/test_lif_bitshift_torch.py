--- conflicted
+++ resolved
@@ -14,11 +14,7 @@
     N = 10
     Nsyn = 2
     tau_mem = 0.01
-<<<<<<< HEAD
-    tau_syn = torch.Tensor([0.005, 0.015])
-=======
     tau_syn = torch.from_numpy(np.repeat([[0.005, 0.015]], N, axis=0)).float().T
->>>>>>> 1cb342d6
     mod = LIFBitshiftTorch(
         shape=(N * Nsyn, N),
         tau_mem=tau_mem,
@@ -53,11 +49,7 @@
     N = 1
     Nsyn = 2
     tau_mem = 0.01
-<<<<<<< HEAD
-    tau_syn = torch.Tensor([0.002, 0.004])
-=======
     tau_syn = torch.Tensor([[0.002], [0.004]])
->>>>>>> 1cb342d6
     mod = LIFBitshiftTorch(
         shape=(N * Nsyn, N),
         tau_mem=tau_mem,
@@ -75,11 +67,7 @@
     T = 10
     num_batches = 1
     input_data = torch.zeros(1, T, Nsyn * N).cpu()
-<<<<<<< HEAD
-    input_data[:, 0, :] = mod.tau_syn / mod.dt
-=======
     input_data[:, 0, :] = 1  # mod.tau_syn.T / mod.dt
->>>>>>> 1cb342d6
 
     # - Test Rockpool interface
     out, state, rec = mod.evolve(input_data, record=True)
