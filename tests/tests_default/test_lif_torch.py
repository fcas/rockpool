def test_LIFTorch_shapes():
    from rockpool.nn.modules.torch.lif_torch import LIFTorch
    import torch

    n_synapses = 5
    n_neurons = 10
    n_batches = 3
    T = 20
    tau_mem = torch.rand(n_neurons)
    tau_syn = 0.05

    # - Test maximal initialisation
    mod = LIFTorch(
        shape=(n_synapses * n_neurons, n_neurons),
        tau_mem=tau_mem,
        tau_syn=tau_syn,
        has_rec=False,
        dt=1e-3,
        noise_std=0.0,
        device="cpu",
    )

    # - Generate some data
    input_data = torch.rand(n_batches, T, n_synapses * n_neurons, requires_grad=True)

    # - Test Rockpool interface
    out, ns, rd = mod(input_data, record=True)

    out.sum().backward()

    assert out.shape == (n_batches, T, n_neurons)
    assert ns["isyn"].shape == (n_neurons, n_synapses)
    assert ns["vmem"].shape == (n_neurons,)
    assert rd["isyn"].shape == (n_batches, T, n_neurons, n_synapses)
    assert rd["vmem"].shape == (n_batches, T, n_neurons)


def test_LIFTorch_bias():
    from rockpool.nn.modules.torch.lif_torch import LIFTorch
    import torch

    n_synapses = 5
    n_neurons = 10
    n_batches = 3
    T = 20
    tau_mem = torch.rand(n_neurons)
    tau_syn = 0.02
    bias = torch.ones(n_neurons) * 0.1
    dt = 1e-3

    mod = LIFTorch(
        shape=(n_synapses * n_neurons, n_neurons),
        tau_mem=tau_mem,
        tau_syn=tau_syn,
        bias=bias,
        dt=dt,
        noise_std=0.0,
        device="cpu",
    )

    # - Generate some data
    input_data = torch.zeros(n_batches, T, n_synapses * n_neurons, requires_grad=True)

    # - Test Rockpool interface
    out, ns, rd = mod(input_data, record=True)

    out.sum().backward()

    assert torch.all(ns["isyn"] == 0)
    assert torch.all(rd["isyn"] == 0)
    assert torch.all(rd["vmem"][:, 0] == 0.1)  # match bias in the fist timestep
    assert torch.all(
        rd["vmem"][:, 1] == 0.1 * torch.exp(-dt / tau_mem) + 0.1
    )  # decay one timestep + bias

    # bias has gradients
    assert not torch.all(mod.bias == 0)


def test_LIFTorch_recurrent():
    from rockpool.nn.modules.torch.lif_torch import LIFTorch
    import torch

    n_synapses = 2
    n_neurons = 5
    n_batches = 1
    T = 20
    tau_mem = 0.01
    tau_syn = 0.02

    # more recurrent input to neurons with higher id
    w_rec = torch.zeros(n_neurons, n_neurons, n_synapses)
    w_rec[0, 1, 0] = 1  # neuron 1, synapse 0
    w_rec[0, 1, 1] = 2  # neuron 1, synapse 1
    w_rec[0, 2, 0] = 3  # neuron 2, synapse 0
    w_rec[0, 2, 1] = 4  # neuron 2, synapse 1
    w_rec[0, 3, 0] = 5  # neuron 3, synapse 0
    w_rec[0, 4, 1] = 6  # neuron 4, synapse 1

    w_rec = w_rec.reshape(n_neurons, n_neurons * n_synapses)

    dt = 1e-3

    mod = LIFTorch(
        shape=(n_synapses * n_neurons, n_neurons),
        tau_mem=tau_mem,
        tau_syn=tau_syn,
        has_rec=True,
        w_rec=w_rec,
        dt=dt,
        noise_std=0.0,
        device="cpu",
    )

    # - Generate some data
    input_data = torch.zeros(n_batches, T, n_synapses * n_neurons, requires_grad=True)
    with torch.no_grad():
        input_data[:, 0, 0] = 100

    # - Test Rockpool interface
    out, ns, rd = mod(input_data, record=True)

    out.sum().backward()

    # assert neurons are increasingly active (per neuron id)
    assert torch.all(out[:, :, 1] <= out[:, :, 2])
    assert torch.all(out[:, :, 3] <= out[:, :, 4])

    # assert w_rec has gradients
    assert not torch.all(mod.w_rec.grad == 0)


def test_LIFTorch_noise():
    from rockpool.nn.modules.torch.lif_torch import LIFTorch
    import torch

    n_synapses = 5
    n_neurons = 10
    n_batches = 3
    T = 20
    tau_mem = torch.rand(n_neurons)
    tau_syn = torch.rand(n_neurons, n_synapses)
    dt = 1e-3

    # - Test maximal initialisation
    mod = LIFTorch(
        shape=(n_synapses * n_neurons, n_neurons),
        tau_mem=tau_mem,
        tau_syn=tau_syn,
        dt=dt,
        noise_std=0.1,
        device="cpu",
    )

    # - Generate some data
    input_data = torch.zeros(n_batches, T, n_synapses * n_neurons, requires_grad=True)

    # - Test Rockpool interface
    out, ns, rd = mod(input_data, record=True)

    out.sum().backward()

    # no input but vmem not zero due to noise
    assert not torch.all(rd["vmem"] == 0)


def test_LIFTorch_tau_syn_shape_1():
    from rockpool.nn.modules.torch.lif_torch import LIFTorch
    import torch

    n_synapses = 5
    n_neurons = 10
    n_batches = 3
    T = 20
    tau_mem = torch.rand(n_neurons)
    tau_syn = torch.rand(n_neurons, n_synapses)
    dt = 1e-3

    # - Test maximal initialisation
    mod = LIFTorch(
        shape=(n_synapses * n_neurons, n_neurons),
        tau_mem=tau_mem,
        tau_syn=tau_syn,
        dt=dt,
        noise_std=0.1,
        device="cpu",
    )

    # - Generate some data
    input_data = torch.zeros(n_batches, T, n_synapses * n_neurons, requires_grad=True)

    # - Test Rockpool interface
    out, ns, rd = mod(input_data, record=True)

    out.sum().backward()

    # assert correct shape
    assert mod.tau_syn.shape == (n_neurons, n_synapses)


def test_LIFTorch_tau_syn_shape_2():
    from rockpool.nn.modules.torch.lif_torch import LIFTorch
    import torch

    n_synapses = 5
    n_neurons = 10
    n_batches = 3
    T = 20
    tau_mem = torch.rand(n_neurons)
<<<<<<< HEAD
    tau_syn = torch.rand(n_neurons, n_synapses)
=======
    tau_syn = 0.03
>>>>>>> 7a213f8f
    dt = 1e-3

    # - Test maximal initialisation
    mod = LIFTorch(
        shape=(n_synapses * n_neurons, n_neurons),
        tau_mem=tau_mem,
        tau_syn=tau_syn,
        dt=dt,
        noise_std=0.1,
        device="cpu",
    )

    # - Generate some data
    input_data = torch.ones(n_batches, T, n_synapses * n_neurons, requires_grad=True)

    # - Test Rockpool interface
    out, ns, rd = mod(input_data, record=True)

    out.sum().backward()

    # assert correct shape
    assert mod.tau_syn.shape == (n_neurons, n_synapses)


def test_LIFTorch_threshold_shape_1():
    from rockpool.nn.modules.torch.lif_torch import LIFTorch
    import torch

    n_synapses = 5
    n_neurons = 10
    n_batches = 3
    T = 20
    tau_mem = torch.rand(n_neurons)
    tau_syn = 0.03
    threshold = 0.5 * torch.ones(n_neurons)
    dt = 1e-3

    # - Test maximal initialisation
    mod = LIFTorch(
        shape=(n_synapses * n_neurons, n_neurons),
        tau_mem=tau_mem,
        tau_syn=tau_syn,
        dt=dt,
        threshold=threshold,
        noise_std=0.1,
        device="cpu",
    )

    # - Generate some data
    input_data = torch.zeros(n_batches, T, n_synapses * n_neurons, requires_grad=True)

    # - Test Rockpool interface
    out, ns, rd = mod(input_data, record=True)

    out.sum().backward()

    # assert correct shape
    assert mod.threshold.shape == (n_neurons,)


def test_LIFTorch_threshold_shape_2():
    from rockpool.nn.modules.torch.lif_torch import LIFTorch
    import torch

    n_synapses = 5
    n_neurons = 2
    n_batches = 3
    T = 20
    tau_mem = torch.ones(n_neurons) * 0.05
    tau_syn = 0.03
    threshold = torch.Tensor([0.5, 1.0])
    dt = 1e-3

    # - Test maximal initialisation
    mod = LIFTorch(
        shape=(n_synapses * n_neurons, n_neurons),
        tau_mem=tau_mem,
        tau_syn=tau_syn,
        dt=dt,
        threshold=threshold,
        noise_std=0.1,
        device="cpu",
    )

    # - Generate some data
    input_data = torch.ones(n_batches, T, n_synapses * n_neurons, requires_grad=True)

    # - Test Rockpool interface
    out, ns, rd = mod(input_data, record=True)

    out.sum().backward()

    # assert correct shape
    assert mod.threshold.shape == (n_neurons,)

    # assert output makes sense (low threshold produces higher activity)
    assert torch.all(out[:, :, 0] >= out[:, :, 1])
    assert not torch.any(out[:, :, 0] < out[:, :, 1])


def test_LIFTorch_reset():
    from rockpool.nn.modules.torch.lif_torch import LIFTorch
    import torch

    mod = LIFTorch(10).to("gpu")
    device = mod.isyn.device

    mod.reset_state()
    assert mod.isyn.device == device
    assert mod.vmem.device == device

    mod.reset_parameters()
    assert mod.tau_syn.device == device
    assert mod.tau_mem.detach == device
    assert mod.threshold.device == device
    assert mod.bias.device == device<|MERGE_RESOLUTION|>--- conflicted
+++ resolved
@@ -17,7 +17,6 @@
         has_rec=False,
         dt=1e-3,
         noise_std=0.0,
-        device="cpu",
     )
 
     # - Generate some data
@@ -39,9 +38,9 @@
     from rockpool.nn.modules.torch.lif_torch import LIFTorch
     import torch
 
-    n_synapses = 5
-    n_neurons = 10
-    n_batches = 3
+    n_synapses = 1
+    n_neurons = 1
+    n_batches = 1
     T = 20
     tau_mem = torch.rand(n_neurons)
     tau_syn = 0.02
@@ -52,10 +51,10 @@
         shape=(n_synapses * n_neurons, n_neurons),
         tau_mem=tau_mem,
         tau_syn=tau_syn,
+        threshold=1.0,
         bias=bias,
         dt=dt,
         noise_std=0.0,
-        device="cpu",
     )
 
     # - Generate some data
@@ -109,7 +108,6 @@
         w_rec=w_rec,
         dt=dt,
         noise_std=0.0,
-        device="cpu",
     )
 
     # - Generate some data
@@ -149,7 +147,6 @@
         tau_syn=tau_syn,
         dt=dt,
         noise_std=0.1,
-        device="cpu",
     )
 
     # - Generate some data
@@ -183,7 +180,6 @@
         tau_syn=tau_syn,
         dt=dt,
         noise_std=0.1,
-        device="cpu",
     )
 
     # - Generate some data
@@ -207,11 +203,7 @@
     n_batches = 3
     T = 20
     tau_mem = torch.rand(n_neurons)
-<<<<<<< HEAD
     tau_syn = torch.rand(n_neurons, n_synapses)
-=======
-    tau_syn = 0.03
->>>>>>> 7a213f8f
     dt = 1e-3
 
     # - Test maximal initialisation
@@ -221,7 +213,6 @@
         tau_syn=tau_syn,
         dt=dt,
         noise_std=0.1,
-        device="cpu",
     )
 
     # - Generate some data
@@ -257,7 +248,6 @@
         dt=dt,
         threshold=threshold,
         noise_std=0.1,
-        device="cpu",
     )
 
     # - Generate some data
@@ -276,13 +266,13 @@
     from rockpool.nn.modules.torch.lif_torch import LIFTorch
     import torch
 
-    n_synapses = 5
+    n_synapses = 1
     n_neurons = 2
-    n_batches = 3
+    n_batches = 1
     T = 20
     tau_mem = torch.ones(n_neurons) * 0.05
     tau_syn = 0.03
-    threshold = torch.Tensor([0.5, 1.0])
+    threshold = torch.Tensor([0.1, 10.0])
     dt = 1e-3
 
     # - Test maximal initialisation
@@ -292,12 +282,13 @@
         tau_syn=tau_syn,
         dt=dt,
         threshold=threshold,
-        noise_std=0.1,
-        device="cpu",
-    )
-
-    # - Generate some data
-    input_data = torch.ones(n_batches, T, n_synapses * n_neurons, requires_grad=True)
+        noise_std=0.0,
+    )
+
+    # - Generate some data
+    input_data = 2 * torch.ones(
+        n_batches, T, n_synapses * n_neurons, requires_grad=True
+    )
 
     # - Test Rockpool interface
     out, ns, rd = mod(input_data, record=True)
@@ -307,16 +298,18 @@
     # assert correct shape
     assert mod.threshold.shape == (n_neurons,)
 
+    print(out[:, :, 0] - out[:, :, 1])
+    print(out)
+
     # assert output makes sense (low threshold produces higher activity)
     assert torch.all(out[:, :, 0] >= out[:, :, 1])
-    assert not torch.any(out[:, :, 0] < out[:, :, 1])
 
 
 def test_LIFTorch_reset():
     from rockpool.nn.modules.torch.lif_torch import LIFTorch
     import torch
 
-    mod = LIFTorch(10).to("gpu")
+    mod = LIFTorch(10).to("cuda")
     device = mod.isyn.device
 
     mod.reset_state()
