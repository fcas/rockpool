def test_imports():
    from rockpool.nn.modules.torch.torch_module import TorchModule


def test_torch_to_rockpool():
    import torch
    import torch.nn as nn
    import torch.nn.functional as F

    from rockpool.nn.modules.torch.torch_module import TorchModule

    class Net(nn.Module):
        def __init__(self):
            super(Net, self).__init__()

            # First 2D convolutional layer, taking in 1 input channel (image),
            # outputting 32 convolutional features, with a square kernel size of 3
            self.conv1 = nn.Conv2d(1, 32, 3, 1)
            # Second 2D convolutional layer, taking in the 32 input layers,
            # outputting 64 convolutional features, with a square kernel size of 3
            self.conv2 = nn.Conv2d(32, 64, 3, 1)

            # Designed to ensure that adjacent pixels are either all 0s or all active
            # with an input probability
            self.dropout1 = nn.Dropout2d(0.25)
            self.dropout2 = nn.Dropout2d(0.5)

            # First fully connected layer
            self.fc1 = nn.Linear(9216, 128)
            # Second fully connected layer that outputs our 10 labels
            self.fc2 = nn.Linear(128, 10)

        # x represents our data
        def forward(self, x):
            # Pass data through conv1
            x = self.conv1(x)
            # Use the rectified-linear activation function over x
            x = F.relu(x)

            x = self.conv2(x)
            x = F.relu(x)

            # Run max pooling over x
            x = F.max_pool2d(x, 2)
            # Pass data through dropout1
            x = self.dropout1(x)
            # Flatten x with start_dim=1
            x = torch.flatten(x, 1)
            # Pass data through fc1
            x = self.fc1(x)
            x = F.relu(x)
            x = self.dropout2(x)
            x = self.fc2(x)

            # Apply softmax to x
            output = F.log_softmax(x, dim=1)
            return output

    # Equates to one random 28x28 image
    random_data = torch.rand((1, 1, 28, 28))

    # - Generate torch module and test forward
    mod = Net()
    result = mod(random_data)
    print(result)

    # - Convert in-place to Rockpool.TorchModule
    TorchModule.from_torch(mod)

    # - Test Rockpool parameters interface
    p = mod.parameters()
    s = mod.state()
    sp = mod.simulation_parameters()
    print(p, s, sp)

    # - Test Rockpool evolution
    o, ns, rd = mod(random_data)

    print(o, ns, rd)


def test_TorchModule():
    from rockpool.nn.modules.torch.torch_module import TorchModule

    import torch
    import torch.nn as nn
    import torch.nn.functional as F

    class Net(TorchModule):
        def __init__(self, *args, **kwargs):
            super().__init__(*args, **kwargs)

            # First 2D convolutional layer, taking in 1 input channel (image),
            # outputting 32 convolutional features, with a square kernel size of 3
            self.conv1 = nn.Conv2d(1, 32, 3, 1)
            # Second 2D convolutional layer, taking in the 32 input layers,
            # outputting 64 convolutional features, with a square kernel size of 3
            self.conv2 = nn.Conv2d(32, 64, 3, 1)

            # Designed to ensure that adjacent pixels are either all 0s or all active
            # with an input probability
            self.dropout1 = nn.Dropout2d(0.25)
            self.dropout2 = nn.Dropout2d(0.5)

            # First fully connected layer
            self.fc1 = nn.Linear(9216, 128)
            # Second fully connected layer that outputs our 10 labels
            self.fc2 = nn.Linear(128, 10)

        # x represents our data
        def forward(self, x):
            # Pass data through conv1
            x = self.conv1(x)
            # Use the rectified-linear activation function over x
            x = F.relu(x)

            x = self.conv2(x)
            x = F.relu(x)

            # Run max pooling over x
            x = F.max_pool2d(x, 2)
            # Pass data through dropout1
            x = self.dropout1(x)
            # Flatten x with start_dim=1
            x = torch.flatten(x, 1)
            # Pass data through fc1
            x = self.fc1(x)
            x = F.relu(x)
            x = self.dropout2(x)
            x = self.fc2(x)

            # Apply softmax to x
            output = F.log_softmax(x, dim=1)
            return output

    # Equates to one random 28x28 image
    random_data = torch.rand((1, 1, 28, 28))

    # - Build net as TorchModule from scratch
    mod = Net()

    # - Test Rockpool parameters interface
    p = mod.parameters()
    s = mod.state()
    sp = mod.simulation_parameters()
    print(p, s, sp)

    # - Test evolution interface
    o, ns, rd = mod(random_data)

    print(o, ns, rd)



def test_TorchLIF():
    from rockpool.nn.modules.torch.lif_torch import LIFLayer
    import numpy as np
    import torch
    
    N = 10
    Nsyn = 2
    tau_mem = 2 * np.ones(N,)
    tau_syn = torch.Tensor([2, 8])
    tau_syn = tau_syn.view(1, Nsyn).T.repeat(1, N)
    mod = LIFLayer(
        n_neurons=N,
        n_synapses=Nsyn,
        batch_size=1,
        tau_mem=tau_mem,
        tau_syn=tau_syn,
        threshold=1.0,
        learning_window=0.5,
        device="cpu",
    )
    
    # - Generate some data
    T = 100
    num_batches = 1
    input_data = torch.from_numpy(np.random.rand(T, num_batches, Nsyn, N)).cpu()
    
    # - Test torch interface
    out = mod.forward(input_data)
    
    # - Test Rockpool interface
    out, ns, rd = mod.evolve(input_data)


def test_single_neuron():
    from rockpool.nn.modules.torch.lif_torch import LIFLayer
    import numpy as np
    import torch

    N = 1
    Nsyn = 2
    tau_mem = [0.04]
    tau_syn = [[0.02], [0.03]]
    threshold = [10.0]
    learning_window = [0.5]

    lyr = LIFLayer(
        n_neurons=N,
        n_synapses=Nsyn,
        tau_mem=tau_mem,
        tau_syn=tau_syn,
        threshold=threshold,
        learning_window=learning_window,
        batch_size=1,
        dt=0.01,
        device="cpu",
    )

    inp = torch.zeros((10, 1, 2, 1)).cpu()
    inp[1, :, :, :] = 1
    out, states, recs = lyr(inp, record=True)

<<<<<<< HEAD
def test_backward():
    from rockpool.nn.modules.torch.lif_torch import LIFLayer
    import numpy as np
    import torch
    
    N = 1
    Nsyn = 2
    tau_mem = [0.04]
    tau_syn = [[0.02]]
    threshold = [10.0]
    learning_window = [0.5]
    
    lyr = LIFLayer(
        n_neurons=N,
        n_synapses=Nsyn,
        tau_mem=tau_mem,
        tau_syn=tau_syn,
        threshold=threshold,
        learning_window=learning_window,
        batch_size=1,
        dt=0.01,
        device="cpu",
    )
    
    inp = torch.rand(50, 1, Nsyn, N).cpu()
    
    inp.requires_grad = True
    out, states, recs = lyr(inp, record=True)
    
    out.sum().backward()

=======
>>>>>>> 9ca62d42
<|MERGE_RESOLUTION|>--- conflicted
+++ resolved
@@ -213,37 +213,3 @@
     inp[1, :, :, :] = 1
     out, states, recs = lyr(inp, record=True)
 
-<<<<<<< HEAD
-def test_backward():
-    from rockpool.nn.modules.torch.lif_torch import LIFLayer
-    import numpy as np
-    import torch
-    
-    N = 1
-    Nsyn = 2
-    tau_mem = [0.04]
-    tau_syn = [[0.02]]
-    threshold = [10.0]
-    learning_window = [0.5]
-    
-    lyr = LIFLayer(
-        n_neurons=N,
-        n_synapses=Nsyn,
-        tau_mem=tau_mem,
-        tau_syn=tau_syn,
-        threshold=threshold,
-        learning_window=learning_window,
-        batch_size=1,
-        dt=0.01,
-        device="cpu",
-    )
-    
-    inp = torch.rand(50, 1, Nsyn, N).cpu()
-    
-    inp.requires_grad = True
-    out, states, recs = lyr(inp, record=True)
-    
-    out.sum().backward()
-
-=======
->>>>>>> 9ca62d42
