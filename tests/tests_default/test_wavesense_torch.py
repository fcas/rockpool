--- conflicted
+++ resolved
@@ -1,6 +1,5 @@
 def test_wavesense_import():
     from rockpool.nn.networks import WaveSenseNet
-
 
 def test_wavesense_init():
     from rockpool.nn.networks import WaveSenseNet
@@ -397,90 +396,4 @@
     assert all(out[:, T_stim + dilations[0] + 1, :].detach().numpy().ravel() == 0)
     assert all(out[:, T_stim + dilations[0] - 1, :].detach().numpy().ravel() == 0)
     assert all(out[:, 0, :].detach().numpy().ravel() == 0)
-<<<<<<< HEAD
-    assert all(out[:, 1, :].detach().numpy().ravel() == 0)
-
-
-
-def test_wavesense_slayer():
-    import torch
-    if not torch.cuda.is_available():
-        # skip if cuda is not available
-        return
-    
-    from rockpool.nn.networks import WaveSenseNet
-    from rockpool.nn.modules import LIFSlayer, LIFTorch
-    import numpy as np
-    
-    # model params
-    dilations = [2, 16]
-    n_out_neurons = 2
-    n_inp_neurons = 3 
-    n_neurons = 4 
-    kernel_size = 2
-    tau_mem = 0.002
-    base_tau_syn = 0.002
-    tau_lp = 0.01
-    threshold = 1.0
-    dt = 0.001
-    device = "cuda"
-    
-    # model init
-    model_torch = WaveSenseNet(dilations=dilations,
-                               n_classes=n_out_neurons,
-                               n_channels_in=n_inp_neurons,
-                               n_channels_res=n_neurons,
-                               n_channels_skip=n_neurons,
-                               n_hidden=n_neurons,
-                               kernel_size=kernel_size,
-                               has_bias=False,
-                               smooth_output=False,
-                               tau_mem=tau_mem,
-                               base_tau_syn=base_tau_syn,
-                               tau_lp=tau_lp,
-                               threshold=threshold,
-                               neuron_model=LIFTorch,
-                               dt=dt,
-                               device=device)
-    
-    state = model_torch.to_json()
-    
-    # model init
-    model_slayer = WaveSenseNet(dilations=dilations,
-                                n_classes=n_out_neurons,
-                                n_channels_in=n_inp_neurons,
-                                n_channels_res=n_neurons,
-                                n_channels_skip=n_neurons,
-                                n_hidden=n_neurons,
-                                kernel_size=kernel_size,
-                                has_bias=False,
-                                smooth_output=False,
-                                tau_mem=tau_mem,
-                                base_tau_syn=base_tau_syn,
-                                tau_lp=tau_lp,
-                                threshold=threshold,
-                                neuron_model=LIFSlayer,
-                                dt=dt,
-                                device=device)
-    
-    model_slayer.json_to_param(state)
-    model_slayer.cuda()
-    
-    
-    # input params
-    n_batches = 2
-    T = 20
-    
-    # input 
-    inp = torch.ones(n_batches, T, n_inp_neurons).to(device) * 100 
-    
-    # forward
-    out_torch, state_torch, rec_torch = model_torch(inp)
-    out_slayer, state_slayer, rec_slayer = model_slayer(inp)
-    
-    assert np.allclose(out_torch.detach().cpu(), out_slayer.detach().cpu())
-    
-    
-=======
-    assert all(out[:, 1, :].detach().numpy().ravel() == 0)
->>>>>>> 944a003a
+    assert all(out[:, 1, :].detach().numpy().ravel() == 0)