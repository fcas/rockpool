import os
import numpy as np
import pytest
from rockpool.timeseries import TSContinuous


def test_butter_mel_filter():

    ## IMPORT ##
    from rockpool.layers import ButterMelFilter

    base_path = "/".join(os.path.realpath(__file__).split("/")[:-1])
    signal = np.load(base_path + "/files/increasing_frequency_signal.npy")
    fs, f_max, duration = (10e3, 5e3, 10.0)
    times = np.arange(0.0, duration, 1 / fs)

    ## ARGUMENTS ##
    # Sampling frequency fs
    with pytest.raises(AssertionError):
        lyr = ButterMelFilter(fs=0)

    # Cutoff frequency cutoff_fs
    lyr = ButterMelFilter(fs=fs, cutoff_fs=1.0)
    lyr = ButterMelFilter(fs=fs, cutoff_fs=1e3)
    with pytest.raises(AssertionError):
        lyr = ButterMelFilter(fs=fs, cutoff_fs=fs / 2)
    with pytest.raises(AssertionError):
        lyr = ButterMelFilter(fs=fs, cutoff_fs=0.0)

    # Filter order
    lyr = ButterMelFilter(fs=fs, order=6)
    with pytest.raises(AssertionError):
        lyr = ButterMelFilter(fs=fs, order=0)
    with pytest.raises(AssertionError):
        lyr = ButterMelFilter(fs=fs, order=2.4)

    # Number of workers num_workers
    lyr = ButterMelFilter(fs=fs, num_workers=10)
    with pytest.raises(AssertionError):
        lyr = ButterMelFilter(fs=fs, num_workers=0)
    with pytest.raises(AssertionError):
        lyr = ButterMelFilter(fs=fs, num_workers=1.5)

    # Mean-subtraction and normalize
    lyr = ButterMelFilter(fs=fs, mean_subtraction=True, normalize=True)

    ## METHODS ##
    # __init__()
    lyr = ButterMelFilter(fs=fs)

    # evolve()
    ts_input = TSContinuous(times=times, samples=signal)
    ts_output = lyr.evolve(ts_input)

    # get_analytical_filter_response
    freq, output = lyr.get_analytical_filter_response(int(duration * fs))

    # to_dict() and load_from_dict()
    config = lyr.to_dict()
    lyr = ButterMelFilter.load_from_dict(config)

    # save_layer() and load_from_layer()
<<<<<<< HEAD
    lyr.save_layer(base_path + "/files/lyr.json")
    lyr = ButterMelFilter.load_from_file(base_path + "/files/lyr.json")

    try:
        os.remove(base_path + "/files/lyr.json")
    finally:
=======
    lyr.save_layer(base_path + "/files/lyr_tbmf.json")
    lyr = ButterMelFilter.load_from_file(base_path + "/files/lyr_tbmf.json")

    try:
        os.remove(base_path + "/files/lyr_tbmf.json")
    except:
>>>>>>> 7a30465a
        pass

    # reset_all() and terminate()
    lyr.reset_all()
    lyr.terminate()


def test_butter_filter():

    ## IMPORT ##
    from rockpool.layers import ButterFilter

    base_path = "/".join(os.path.realpath(__file__).split("/")[:-1])
    signal = np.load(base_path + "/files/increasing_frequency_signal.npy")
    fs, f_max, duration = (10e3, 5e3, 10.0)
    times = np.arange(0.0, duration, 1 / fs)
    ts_input = TSContinuous(times=times, samples=signal)
    frequency = np.linspace(1000, 4000, 16, endpoint=True)
    bandwidth = 200

    ## ARGUMENTS ##
    # Sampling frequency fs
    with pytest.raises(AssertionError):
        lyr = ButterFilter(0, frequency, bandwidth)

    # Frequency
    lyr = ButterFilter(fs, 10.0, 10.0)
    lyr = ButterFilter(fs, np.linspace(100.0, 4000.0, 36), np.linspace(10.0, 400.0, 36))
    with pytest.raises(AssertionError):
        lyr = ButterFilter(fs, [1000.0, 2000.0, 3000.0], [100.0, 100.0])
    with pytest.raises(AssertionError):
        lyr = ButterFilter(fs, 4990.0, 20.0)
    with pytest.raises(AssertionError):
        lyr = ButterFilter(fs, 10.0, 20.0)

    # Filter order
    lyr = ButterFilter(fs, frequency, bandwidth, order=6)
    with pytest.raises(AssertionError):
        lyr = ButterFilter(fs, frequency, bandwidth, order=0)
    with pytest.raises(AssertionError):
        lyr = ButterFilter(fs, frequency, bandwidth, order=2.4)

    # Number of workers num_workers
    lyr = ButterFilter(fs, frequency, bandwidth, num_workers=10)
    with pytest.raises(AssertionError):
        lyr = ButterFilter(fs, frequency, bandwidth, num_workers=0)
    with pytest.raises(AssertionError):
        lyr = ButterFilter(fs, frequency, bandwidth, num_workers=1.5)

    # Mean-subtraction and normalize
    lyr = ButterFilter(fs, frequency, bandwidth, mean_subtraction=True, normalize=True)

    ## METHODS ##
    # __init__()
    lyr = ButterFilter(fs, frequency, bandwidth)

    # evolve()
    ts_output = lyr.evolve(ts_input)

    # get_analytical_filter_response()
    freq, output = lyr.get_analytical_filter_response(int(duration * fs))

    # to_dict() and load_from_dict()
    config = lyr.to_dict()
    lyr = ButterFilter.load_from_dict(config)

    # save_layer() and load_from_file()
    lyr.save_layer(base_path + "/files/lyr_tbf.json")
    lyr = ButterFilter.load_from_file(base_path + "/files/lyr_tbf.json")

    try:
        os.remove(base_path + "/files/lyr_tbf.json")
    except:
        pass

    # reset_all() and terminate()
    lyr.reset_all()
    lyr.terminate()


test_butter_filter()
test_butter_mel_filter()<|MERGE_RESOLUTION|>--- conflicted
+++ resolved
@@ -60,21 +60,12 @@
     lyr = ButterMelFilter.load_from_dict(config)
 
     # save_layer() and load_from_layer()
-<<<<<<< HEAD
-    lyr.save_layer(base_path + "/files/lyr.json")
-    lyr = ButterMelFilter.load_from_file(base_path + "/files/lyr.json")
-
-    try:
-        os.remove(base_path + "/files/lyr.json")
-    finally:
-=======
     lyr.save_layer(base_path + "/files/lyr_tbmf.json")
     lyr = ButterMelFilter.load_from_file(base_path + "/files/lyr_tbmf.json")
 
     try:
         os.remove(base_path + "/files/lyr_tbmf.json")
     except:
->>>>>>> 7a30465a
         pass
 
     # reset_all() and terminate()
