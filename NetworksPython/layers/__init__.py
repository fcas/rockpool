## __init__.py Smart importer for submodules
import importlib
from warnings import warn

# - Dictionary {module file} -> {class name to import}
dModules = {
    ".layer": "Layer",
    ".internal.iaf_brian": (
        "FFIAFBrian",
        "FFIAFSpkInBrian",
        "RecIAFBrian",
        "RecIAFSpkInBrian",
    ),
    ".internal.rate": ("FFRateEuler", "PassThrough", "RecRateEuler"),
    ".internal.event_pass": "PassThroughEvents",
    ".internal.exp_synapses_brian": "FFExpSynBrian",
    ".internal.exp_synapses_manual": "FFExpSyn",
    ".internal.iaf_cl": ("FFCLIAF", "RecCLIAF", "CLIAF"),
    ".internal.softmaxlayer": "SoftMaxLayer",
    ".internal.iaf_digital": "RecDIAF",
    ".internal.spike_bt": "RecFSSpikeEulerBT",
    ".internal.updown": "FFUpDown",
    ".internal.pytorch.exp_synapses_torch": "FFExpSynTorch",
    ".internal.pytorch.iaf_torch": (
        "FFIAFTorch",
        "FFIAFRefrTorch",
        "FFIAFSpkInTorch",
        "FFIAFSpkInRefrTorch",
        "RecIAFTorch",
        "RecIAFRefrTorch",
        "RecIAFSpkInTorch",
        "RecIAFSpkInRefrTorch",
        "RecIAFSpkInRefrCLTorch",
    ),
    ".internal.iaf_nest": ("FFIAFNest", "RecIAFSpkInNest"),
    ".internal.aeif_nest": "RecAEIFSpkInNest",
    ".internal.devices.dynap_hw": "RecDynapSE",
<<<<<<< HEAD
=======
    ".internal.devices.virtual_dynapse": "VirtualDynapse",
>>>>>>> 22aa3a98
    ".internal.rate_jax": ("RecRateEulerJax", "ForceRateEulerJax", "H_ReLU", "H_tanh"),
}


# - Define current package
strBasePackage = "NetworksPython.layers"

# - Initialise list of available modules
__all__ = []

# - Loop over submodules to attempt import
for strModule, classnames in dModules.items():
    try:
        if isinstance(classnames, str):
            # - Attempt to import the module, get the requested class
            strClass = classnames
            locals()[strClass] = getattr(
                importlib.import_module(strModule, strBasePackage), strClass
            )

            # - Add the resulting class to __all__
            __all__.append(strClass)

        elif isinstance(classnames, tuple):
            for strClass in classnames:
                # - Attempt to import the module
                locals()[strClass] = getattr(
                    importlib.import_module(strModule, strBasePackage), strClass
                )

                # - Add the resulting class to __all__
                __all__.append(strClass)

        elif classnames is None:
            # - Attempt to import the module alone
            locals()[strModule] = importlib.import_module(strModule, strBasePackage)

            # - Add the module to __all__
            __all__.append(strModule)

    except ModuleNotFoundError as err:
        # - Ignore ModuleNotFoundError
        warn("Could not load package " + strModule)
        print(err)
        pass

    except ImportError as err:
        # - Raise a warning if the package could not be imported for any other reason
        warn("Could not load package " + strModule)
        print(err)


# from .internal import *

# from .internal import __all__ as suball

# __all__ += suball<|MERGE_RESOLUTION|>--- conflicted
+++ resolved
@@ -35,10 +35,7 @@
     ".internal.iaf_nest": ("FFIAFNest", "RecIAFSpkInNest"),
     ".internal.aeif_nest": "RecAEIFSpkInNest",
     ".internal.devices.dynap_hw": "RecDynapSE",
-<<<<<<< HEAD
-=======
     ".internal.devices.virtual_dynapse": "VirtualDynapse",
->>>>>>> 22aa3a98
     ".internal.rate_jax": ("RecRateEulerJax", "ForceRateEulerJax", "H_ReLU", "H_tanh"),
 }
 
