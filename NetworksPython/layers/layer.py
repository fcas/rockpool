from warnings import warn
from abc import ABC, abstractmethod
from functools import reduce
from typing import Optional, Union, List, Tuple
<<<<<<< HEAD
=======
import json

import numpy as np
import torch
>>>>>>> 0329cbe4

from ..timeseries import TimeSeries, TSContinuous, TSEvent

# - Type alias for array-like objects
ArrayLike = Union[np.ndarray, List, Tuple]

# - Configure exports
__all__ = ["Layer"]


# - Absolute tolerance, e.g. for comparing float values
tol_abs = 1e-9

### --- Convenience functions


def to_scalar(value, str_type: str = None):
    # - Check the value is a scalar
    assert np.size(value) == 1, "The value must be a scalar"

    if str_type is not None:
        return np.asscalar(np.array(value).astype(str_type))
    else:
        return np.asscalar(np.array(value))


### --- RefArray and RefProperty classes

try:
    import torch
except ModuleNotFoundError:
    pass
else:

    class RefArray(np.ndarray):
        """
        RefArray - np.ndarray subclass that is generated from an array-like or torch.Tensor
                   and contains a reference to the original array-like or to a third object
                   with same shape. Item assignment on a RefArray instance (i.e. refarray[i,j]
                   = x) will also change this third object accordingly. Typically this object
                   is some original container from which the array-like has been created.
                   Therefore the objects in the RefArray are typically copies of those in the
                   referenced object.
                   This is useful for layers that contain torch tensors with properties
                   returning a numpy array. Here, item assignment expected to modify also the
                   original tensor object, which is not the case when using normal ndarrays.
        """

        def __new__(
            cls,
            arraylike: Union[ArrayLike, torch.Tensor],
            reference: Optional[Union[ArrayLike, torch.Tensor]] = None,
        ):
            """
            ___new__ - Customize instance creation. Necessary for custom subclasses of
                       np.ndarray. Create new object as view on existing ndarray or on a new
                       ndarray generated from an array-like object or tensor. Then add a
                       reference to a third object, with same shape. Typically the original
                       array is some form of copy of the referenced object. Alternatively a
                       reference to the original array-like or tensor can be added. In this
                       case the new instance is always a copy of the array-like and not a
                       reference.
            :param arraylike:  Array-like object or torch tensor to be copied.
            :param reference:  Indexable container with same dimensions as arraylike
                               If None, a reference to arraylike will be added.
            :return:
                obj  np.ndarray  Numpy array upon which new instance will be based
            """
            if reference is not None and tuple(np.shape(arraylike)) != tuple(
                np.shape(reference)
            ):
                raise TypeError(
                    "Referenced object and array object need to have same shape"
                )
            # - Convert torch tensor to numpy array on cpu
            arraylike_new = (
                arraylike.cpu().numpy()
                if isinstance(arraylike, torch.Tensor)
                else arraylike
            )
            if reference is None:
                # New class instance is a copy of arraylike (and never a view to original arraylike)
                obj = np.array(arraylike_new).view(cls)
                # Store reference to original arraylike
                obj._reference = arraylike
            else:
                # New class instance is a copy of original array-like or a view, if arraylike is np.ndarray
                obj = np.asarray(arraylike_new).view(cls)
                # - Add reference to third object
                obj._reference = reference
            return obj

        def __array_finalize(self, obj: np.ndarray):
            """
            __array_finalize - arguments: to be used for np.ndarray subclasses to include
                               additional elements in instance.
            :param obj:  np.ndarray upon which self is based
            """
            # - Store reference to third object as attribute of self
            self._reference = getattr(obj, "_reference", None)

        def __setitem__(self, position, value):
            """
            ___setitem___ - Update items of self and of self.reference in the same way.
            """
            super().__setitem__(position, value)
            if isinstance(self._reference, torch.Tensor):
                if not isinstance(value, torch.Tensor):
                    # - Genrate tensor with new data
                    value = torch.from_numpy(np.array(value))
                # - Match dtype and device with self.reference
                value = value.to(self._reference.dtype).to(self._reference.device)
            # - Update data in self.reference
            self._reference[position] = value

        def copy(self):
            """copy - Return np.ndarray as copy to get original __setitem__ method."""
            array_copy = super().copy()
            return np.array(array_copy)

    class RefProperty(property):
        """
        RefProperty - The purpose of this class' is to provide a decorator @RefProperty
                      to be used instead of @property for objects that require that a copy
                      is returned instead of the original object. The returned object is
                      a RefArray with reference to the original object, allowing item
                      assignment to work.
        """

        def __init__(self, fget=None, fset=None, fdel=None, doc=None):
            # - Change fget so that it returns a RefArray
            fget = self.fct_refarray(fget)
            super().__init__(fget=fget, fset=fset, fdel=fdel, doc=doc)

        def fct_refarray(self, fct):
            """
            fct_refarray - Return a function that does the same as fct but convert its return
                           value to a RefArray
            :param fct:  Callable  Function whose return value should be converted
            """

            def inner(owner):
                original = fct(owner)
                return RefArray(original)

            return inner

    __all__ += ["RefArray", "RefProperty"]


### --- Implements the Layer abstract class


class Layer(ABC):
    def __init__(
        self,
        weights: np.ndarray,
        dt: Optional[float] = 1,
        noise_std: Optional[float] = 0,
        name: Optional[str] = "unnamed",
    ):
        """
        Layer class - Implement an abstract layer of neurons (no implementation)

        :param weights:         np.ndarray Weight matrix for this layer
        :param dt:         float Time-step used for evolving this layer. Default: 1
        :param noise_std:   float Std. Dev. of state noise when evolving this layer. Default: 0. Defined as the expected
                                    std. dev. after 1s of integration time
        :param name:       str Name of this layer. Default: 'unnamed'
        """

        # - Assign properties
        if name is None:
            self.name = "unnamed"
        else:
            self.name = name

        try:
            # Try this before enforcing with Numpy atleast to account for custom classes for weights
            self._size_in, self._size = weights.shape
            self._weights = weights
        except Exception:
            weights = np.atleast_2d(weights)
            self._size_in, self._size = weights.shape
            self._weights = weights

        # - Check and assign dt and noise_std
        assert (
            np.size(dt) == 1 and np.size(noise_std) == 1
        ), "Layer `{}`: `dt` and `noise_std` must be scalars.".format(self.name)

        # - Assign default noise
        if noise_std is None:
            noise_std = 0.0

        # - Check dt
        assert dt is not None, "`dt` must be a numerical value"

        self._dt = dt
        self.noise_std = noise_std
        self._timestep = 0

    ### --- Common methods

    def _determine_timesteps(
        self,
        ts_input: Optional[TimeSeries] = None,
        duration: Optional[float] = None,
        num_timesteps: Optional[int] = None,
    ) -> int:
        """
        _determine_timesteps - Determine over how many time steps to evolve with the given input

        :param ts_input:       TimeSeries  TxM or Tx1 Input signals for this layer
        :param duration:     float  Duration of the desired evolution, in seconds
        :param num_timesteps: int  Number of evolution time steps

        :return num_timesteps: int  Number of evolution time steps
        """

        if num_timesteps is None:
            # - Determine num_timesteps
            if duration is None:
                # - Determine duration
                assert (
                    ts_input is not None
                ), "Layer `{}`: One of `num_timesteps`, `ts_input` or `duration` must be supplied".format(
                    self.name
                )

                if ts_input.periodic:
                    # - Use duration of periodic TimeSeries, if possible
                    duration = ts_input.duration

                else:
                    # - Evolve until the end of the input TImeSeries
                    duration = ts_input.t_stop - self.t
                    assert duration > 0, (
                        "Layer `{}`: Cannot determine an appropriate evolution duration.".format(
                            self.name
                        )
                        + " `ts_input` finishes before the current evolution time."
                    )
            num_timesteps = int(np.floor((duration + tol_abs) / self.dt))
        else:
            assert (
                isinstance(num_timesteps, int) and num_timesteps >= 0
            ), "Layer `{}`: num_timesteps must be a non-negative integer.".format(
                self.name
            )

        return num_timesteps

    def _prepare_input(
        self,
        ts_input: Optional[TSContinuous] = None,
        duration: Optional[float] = None,
        num_timesteps: Optional[int] = None,
    ) -> (np.ndarray, np.ndarray, float):
        """
        _prepare_input - Sample input, set up time base

        :param ts_input:       TimeSeries TxM or Tx1 Input signals for this layer
        :param duration:     float Duration of the desired evolution, in seconds
        :param num_timesteps: int Number of evolution time steps

        :return: (time_base, input_steps, duration)
            time_base:     ndarray T1 Discretised time base for evolution
            input_steps:    ndarray (T1xN) Discretised input signal for layer
            num_timesteps:  int Actual number of evolution time steps
        """

        num_timesteps = self._determine_timesteps(ts_input, duration, num_timesteps)

        # - Generate discrete time base
        time_base = self._gen_time_trace(self.t, num_timesteps)

        if ts_input is not None:
            # - Make sure time_base matches ts_input
            if not isinstance(ts_input, TSEvent):
                if not ts_input.periodic:
                    # - If time base limits are very slightly beyond ts_input.t_start and ts_input.t_stop, match them
                    if (
                        ts_input.t_start - 1e-3 * self.dt
                        <= time_base[0]
                        <= ts_input.t_start
                    ):
                        time_base[0] = ts_input.t_start
                    if (
                        ts_input.t_stop
                        <= time_base[-1]
                        <= ts_input.t_stop + 1e-3 * self.dt
                    ):
                        time_base[-1] = ts_input.t_stop

                # - Warn if evolution period is not fully contained in ts_input
                if not (ts_input.contains(time_base) or ts_input.periodic):
                    warn(
                        "Layer `{}`: Evolution period (t = {} to {}) ".format(
                            self.name, time_base[0], time_base[-1]
                        )
                        + "not fully contained in input signal (t = {} to {})".format(
                            ts_input.t_start, ts_input.t_stop
                        )
                    )

            # - Sample input trace and check for correct dimensions
            input_steps = self._check_input_dims(ts_input(time_base))

            # - Treat "NaN" as zero inputs
            input_steps[np.where(np.isnan(input_steps))] = 0

        else:
            # - Assume zero inputs
            input_steps = np.zeros((np.size(time_base), self.size_in))

        return time_base, input_steps, num_timesteps

    def _prepare_input_events(
        self,
        ts_input: Optional[TSEvent] = None,
        duration: Optional[float] = None,
        num_timesteps: Optional[int] = None,
    ) -> (np.ndarray, int):
        """
        _prepare_input_events - Sample input from TSEvent, set up time base

        :param ts_input:      TimeSeries TxM or Tx1 Input signals for this layer
        :param duration:    float Duration of the desired evolution, in seconds
        :param num_timesteps int Number of evolution time steps

        :return:
            spike_raster:    ndarray Boolean or integer raster containing spike info
            num_timesteps:    ndarray Number of evlution time steps
        """
        num_timesteps = self._determine_timesteps(ts_input, duration, num_timesteps)

        # - Extract spike timings and channels
        if ts_input is not None:
            # Extract spike data from the input variable
            spike_raster = ts_input.raster(
                dt=self.dt,
                t_start=self.t,
                num_timesteps=num_timesteps,
                channels=np.arange(self.size_in),
                add_events=(self.add_events if hasattr(self, "add_events") else False),
            )[2]
            # - Make sure size is correct
            spike_raster = spike_raster[:num_timesteps, :]

        else:
            spike_raster = np.zeros((num_timesteps, self.size_in))

        return spike_raster, num_timesteps

    def _check_input_dims(self, inp: np.ndarray) -> np.ndarray:
        """
        Verify if dimension of input matches layer instance. If input
        dimension == 1, scale it up to self._size_in by repeating signal.
            inp : np.ndarray with input data
            return : inp, possibly with dimensions repeated
        """
        # - Replicate `ts_input` if necessary
        if inp.ndim == 1 or (inp.ndim > 1 and inp.shape[1]) == 1:
            inp = np.repeat(inp.reshape((-1, 1)), self._size_in, axis=1)
        else:
            # - Check dimensionality of input
            assert (
                inp.shape[1] == self._size_in
            ), "Layer `{}`: Input dimensionality {} does not match layer input size {}.".format(
                self.name, inp.shape[1], self._size_in
            )

        # - Return possibly corrected input
        return inp

    def _gen_time_trace(self, t_start: float, num_timesteps: int) -> np.ndarray:
        """
        Generate a time trace starting at t_start, of length num_timesteps+1 with
        time step length self._dt. Make sure it does not go beyond
        t_start+duration.

        :return time_trace, duration
        """
        # - Generate a trace
        time_trace = np.arange(num_timesteps + 1) * self._dt + t_start

        return time_trace

    def _expand_to_shape(
        self, inp, shape: tuple, var_name: str = "input", allow_none: bool = True
    ) -> np.ndarray:
        """
        _expand_to_shape: Replicate out a scalar to an array of shape shape

        :param inp:          scalar or array-like (size)
        :param shape:        tuple of int Shape that input should be expanded to
        :param var_name:   str Name of the variable to include in error messages
        :param allow_none:      bool Allow None as argument for inp
        :return:                np.ndarray (N) vector
        """
        if not allow_none:
            assert inp is not None, "Layer `{}`: `{}` must not be None".format(
                self.name, var_name
            )

        total_size = reduce(lambda m, n: m * n, shape)

        if np.size(inp) == 1:
            # - Expand input to full size
            inp = np.repeat(inp, total_size)

        assert (
            np.size(inp) == total_size
        ), "Layer `{}`: `{}` must be a scalar or have {} elements".format(
            self.name, var_name, total_size
        )

        # - Return object of correct shape
        return np.reshape(inp, shape)

    def _expand_to_size(
        self, inp, size: int, var_name: str = "input", allow_none: bool = True
    ) -> np.ndarray:
        """
        _expand_to_size: Replicate out a scalar to size

        :param inp:          scalar or array-like (size)
        :param size:           integer Size that input should be expanded to
        :param var_name:   str Name of the variable to include in error messages
        :param allow_none:      bool Allow None as argument for inp
        :return:                np.ndarray (N) vector
        """
        return self._expand_to_shape(inp, (size,), var_name, allow_none)

    def _expand_to_net_size(
        self, inp, var_name: str = "input", allow_none: bool = True
    ) -> np.ndarray:
        """
        _expand_to_net_size: Replicate out a scalar to the size of the layer

        :param inp:          scalar or array-like (N)
        :param var_name:   str Name of the variable to include in error messages
        :param allow_none:      bool Allow None as argument for inp
        :return:                np.ndarray (N) vector
        """
        return self._expand_to_shape(inp, (self.size,), var_name, allow_none)

    def _expand_to_weight_size(
        self, inp, var_name: str = "input", allow_none: bool = True
    ) -> np.ndarray:
        """
        _expand_to_weight_size: Replicate out a scalar to the size of the layer's weights

        :param inp:          scalar or array-like (NxN)
        :param var_name:   str Name of the variable to include in error messages
        :param allow_none:      bool Allow None as argument for inp
        :return:                np.ndarray (NxN) vector
        """

        return self._expand_to_shape(inp, (self.size, self.size), var_name, allow_none)

    ### --- String representations

    def __str__(self):
        return '{} object: "{}" [{} {} in -> {} {} out]'.format(
            self.__class__.__name__,
            self.name,
            self.size_in,
            self.input_type.__name__,
            self.size,
            self.output_type.__name__,
        )

    def __repr__(self):
        return self.__str__()

    ### --- State evolution methods

    @abstractmethod
    def evolve(
        self,
        ts_input: Optional[TimeSeries] = None,
        duration: Optional[float] = None,
        num_timesteps: Optional[int] = None,
    ) -> TimeSeries:
        """
        evolve - Abstract method to evolve the state of this layer

        :param ts_input:     TimeSeries (TxM) External input trace to use when evolving the layer
        :param duration:   float Duration in seconds to evolve the layer
        :param num_timesteps: int Number of time steps to evolve the layer
        :return:            TimeSeries (TxN) Output of this layer
        """
        pass

    # @abstractmethod
    # def stream(self,
    #            duration: float,
    #            dt: float,
    #            verbose: bool = False,
    #           ) -> TimeSeries:
    #     """
    #     stream - Abstract method to evolve the state of this layer, in a streaming format
    #
    #     :param duration: float Total duration to be streamed
    #     :param dt:       float Streaming time-step (multiple of layer.dt)
    #
    #     :yield TimeSeries raw tuple representation on each time step
    #     """
    #     pass

    def reset_time(self):
        """
        reset_time - Reset the internal clock
        :return:
        """
        self._timestep = 0

    def randomize_state(self):
        """
        randomize_state - Randomise the internal state of this layer

        :return: None
        """
        # create random initial state with a gaussian distribution with mean
        # the values that were given and std the 20% of the absolute value
        self.state = np.random.normal(
            self.state, np.abs(self.state) * 0.02, size=(self.size,)
        )

    def reset_all(self):
        self.reset_time()
        self.reset_state()

    @abstractmethod
    def to_dict(self) -> dict:
        """
        to_dict - Convert parameters of `self` to a dict if they are relevant for
                  reconstructing an identical layer.
        """
        config = {}
        config["weights"] = self.weights.tolist()
        config["dt"] = self.dt
        config["noise_std"] = self.noise_std
        config["name"] = self.name

        # - Determine class name by removing "<class '" and "'>" and the package information
        config["class_name"] = str(self.__class__).split("'")[1].split(".")[-1]

        return config

    def save(self, config: dict, filename: str):
        """save - Save parameters from `config` in a json file.
        :param config:    dict of attributes to be saved.
        :param filename:  Path of file where parameters are stored.
        """
        with open(filename, "w") as f:
            json.dump(config, f)

    @classmethod
    def load_from_file(cls, filename: str) -> "cls":
        """load_from_file - Generate instance of `cls` with parameters loaded from file.
        :param filename: Path to the file where parameters are stored.
        :return:
            Instance of cls with paramters from file.
        """
        with open(filename, "r") as f:
            config = json.load(f)

        return cls(**config)

    @classmethod
    def load_from_dict(cls, config: dict) -> "cls":
        """load_from_dict - Generate instance of `cls` with parameters loaded from dict.
        :param config: Dict with parameters.
        :return:
            Instance of cls with paramters from dict.
        """
        return cls(**config)

    def reset_state(self):
        """
        reset_state - Reset the internal state of this layer. Sets state to zero

        :return: None
        """
        self.state = np.zeros(self.size)

    #### --- Properties

    @property
    def output_type(self):
        return TSContinuous

    @property
    def input_type(self):
        return TSContinuous

    @property
    def size(self) -> int:
        return self._size

    @property
    def size_in(self) -> int:
        return self._size_in

    @property
    def dt(self) -> float:
        return self._dt

    @dt.setter
    def dt(self, fNewDt: float):
        self._dt = to_scalar(fNewDt)

    @property
    def weights(self) -> np.ndarray:
        return self._weights

    @weights.setter
    def weights(self, new_w: np.ndarray):
        assert new_w is not None, "Layer `{}`: weights must not be None.".format(
            self.name
        )

        # - Ensure weights are at least 2D
        try:
            assert new_w.ndim >= 2
        except AssertionError:
            warn("Layer `{}`: `new_w must be at least of dimension 2".format(self.name))
            new_w = np.atleast_2d(new_w)

        # - Check dimensionality of new weights
        assert (
            new_w.size == self.size_in * self.size
        ), "Layer `{}`: `new_w` must be of shape {}".format(
            (self.name, self.size_in, self.size)
        )

        # - Save weights with appropriate size
        self._weights = np.reshape(new_w, (self.size_in, self.size))

    @property
    def state(self):
        return self._state

    @state.setter
    def state(self, new_state):
        assert (
            np.size(new_state) == self.size
        ), "Layer `{}`: `new_state` must have {} elements".format(self.name, self.size)

        self._state = new_state

    @property
    def noise_std(self):
        return self._noise_std

    @noise_std.setter
    def noise_std(self, new_noise_std):
        self._noise_std = to_scalar(new_noise_std)

    @property
    def t(self):
        return self._timestep * self.dt

    @t.setter
    def t(self, new_t):
        self._timestep = int(np.floor(new_t / self.dt))

    # - Temporary, for maintaining compatibility with layers that still use _t
    @property
    def _t(self):
        return self._timestep * self.dt

    @_t.setter
    def _t(self, new_t):
        self._timestep = int(np.floor(new_t / self.dt))<|MERGE_RESOLUTION|>--- conflicted
+++ resolved
@@ -2,13 +2,10 @@
 from abc import ABC, abstractmethod
 from functools import reduce
 from typing import Optional, Union, List, Tuple
-<<<<<<< HEAD
-=======
 import json
 
 import numpy as np
 import torch
->>>>>>> 0329cbe4
 
 from ..timeseries import TimeSeries, TSContinuous, TSEvent
 
@@ -35,128 +32,122 @@
         return np.asscalar(np.array(value))
 
 
-### --- RefArray and RefProperty classes
-
-try:
-    import torch
-except ModuleNotFoundError:
-    pass
-else:
-
-    class RefArray(np.ndarray):
-        """
-        RefArray - np.ndarray subclass that is generated from an array-like or torch.Tensor
-                   and contains a reference to the original array-like or to a third object
-                   with same shape. Item assignment on a RefArray instance (i.e. refarray[i,j]
-                   = x) will also change this third object accordingly. Typically this object
-                   is some original container from which the array-like has been created.
-                   Therefore the objects in the RefArray are typically copies of those in the
-                   referenced object.
-                   This is useful for layers that contain torch tensors with properties
-                   returning a numpy array. Here, item assignment expected to modify also the
-                   original tensor object, which is not the case when using normal ndarrays.
-        """
-
-        def __new__(
-            cls,
-            arraylike: Union[ArrayLike, torch.Tensor],
-            reference: Optional[Union[ArrayLike, torch.Tensor]] = None,
+### --- RefArray class
+
+
+class RefArray(np.ndarray):
+    """
+    RefArray - np.ndarray subclass that is generated from an array-like or torch.Tensor
+               and contains a reference to the original array-like or to a third object
+               with same shape. Item assignment on a RefArray instance (i.e. refarray[i,j]
+               = x) will also change this third object accordingly. Typically this object
+               is some original container from which the array-like has been created.
+               Therefore the objects in the RefArray are typically copies of those in the
+               referenced object.
+               This is useful for layers that contain torch tensors with properties
+               returning a numpy array. Here, item assignment expected to modify also the
+               original tensor object, which is not the case when using normal ndarrays.
+    """
+
+    def __new__(
+        cls,
+        arraylike: Union[ArrayLike, torch.Tensor],
+        reference: Optional[Union[ArrayLike, torch.Tensor]] = None,
+    ):
+        """
+        ___new__ - Customize instance creation. Necessary for custom subclasses of
+                   np.ndarray. Create new object as view on existing ndarray or on a new
+                   ndarray generated from an array-like object or tensor. Then add a
+                   reference to a third object, with same shape. Typically the original
+                   array is some form of copy of the referenced object. Alternatively a
+                   reference to the original array-like or tensor can be added. In this
+                   case the new instance is always a copy of the array-like and not a
+                   reference.
+        :param arraylike:  Array-like object or torch tensor to be copied.
+        :param reference:  Indexable container with same dimensions as arraylike
+                           If None, a reference to arraylike will be added.
+        :return:
+            obj  np.ndarray  Numpy array upon which new instance will be based
+        """
+        if reference is not None and tuple(np.shape(arraylike)) != tuple(
+            np.shape(reference)
         ):
-            """
-            ___new__ - Customize instance creation. Necessary for custom subclasses of
-                       np.ndarray. Create new object as view on existing ndarray or on a new
-                       ndarray generated from an array-like object or tensor. Then add a
-                       reference to a third object, with same shape. Typically the original
-                       array is some form of copy of the referenced object. Alternatively a
-                       reference to the original array-like or tensor can be added. In this
-                       case the new instance is always a copy of the array-like and not a
-                       reference.
-            :param arraylike:  Array-like object or torch tensor to be copied.
-            :param reference:  Indexable container with same dimensions as arraylike
-                               If None, a reference to arraylike will be added.
-            :return:
-                obj  np.ndarray  Numpy array upon which new instance will be based
-            """
-            if reference is not None and tuple(np.shape(arraylike)) != tuple(
-                np.shape(reference)
-            ):
-                raise TypeError(
-                    "Referenced object and array object need to have same shape"
-                )
-            # - Convert torch tensor to numpy array on cpu
-            arraylike_new = (
-                arraylike.cpu().numpy()
-                if isinstance(arraylike, torch.Tensor)
-                else arraylike
+            raise TypeError(
+                "Referenced object and array object need to have same shape"
             )
-            if reference is None:
-                # New class instance is a copy of arraylike (and never a view to original arraylike)
-                obj = np.array(arraylike_new).view(cls)
-                # Store reference to original arraylike
-                obj._reference = arraylike
-            else:
-                # New class instance is a copy of original array-like or a view, if arraylike is np.ndarray
-                obj = np.asarray(arraylike_new).view(cls)
-                # - Add reference to third object
-                obj._reference = reference
-            return obj
-
-        def __array_finalize(self, obj: np.ndarray):
-            """
-            __array_finalize - arguments: to be used for np.ndarray subclasses to include
-                               additional elements in instance.
-            :param obj:  np.ndarray upon which self is based
-            """
-            # - Store reference to third object as attribute of self
-            self._reference = getattr(obj, "_reference", None)
-
-        def __setitem__(self, position, value):
-            """
-            ___setitem___ - Update items of self and of self.reference in the same way.
-            """
-            super().__setitem__(position, value)
-            if isinstance(self._reference, torch.Tensor):
-                if not isinstance(value, torch.Tensor):
-                    # - Genrate tensor with new data
-                    value = torch.from_numpy(np.array(value))
-                # - Match dtype and device with self.reference
-                value = value.to(self._reference.dtype).to(self._reference.device)
-            # - Update data in self.reference
-            self._reference[position] = value
-
-        def copy(self):
-            """copy - Return np.ndarray as copy to get original __setitem__ method."""
-            array_copy = super().copy()
-            return np.array(array_copy)
-
-    class RefProperty(property):
-        """
-        RefProperty - The purpose of this class' is to provide a decorator @RefProperty
-                      to be used instead of @property for objects that require that a copy
-                      is returned instead of the original object. The returned object is
-                      a RefArray with reference to the original object, allowing item
-                      assignment to work.
-        """
-
-        def __init__(self, fget=None, fset=None, fdel=None, doc=None):
-            # - Change fget so that it returns a RefArray
-            fget = self.fct_refarray(fget)
-            super().__init__(fget=fget, fset=fset, fdel=fdel, doc=doc)
-
-        def fct_refarray(self, fct):
-            """
-            fct_refarray - Return a function that does the same as fct but convert its return
-                           value to a RefArray
-            :param fct:  Callable  Function whose return value should be converted
-            """
-
-            def inner(owner):
-                original = fct(owner)
-                return RefArray(original)
-
-            return inner
-
-    __all__ += ["RefArray", "RefProperty"]
+        # - Convert torch tensor to numpy array on cpu
+        arraylike_new = (
+            arraylike.cpu().numpy()
+            if isinstance(arraylike, torch.Tensor)
+            else arraylike
+        )
+        if reference is None:
+            # New class instance is a copy of arraylike (and never a view to original arraylike)
+            obj = np.array(arraylike_new).view(cls)
+            # Store reference to original arraylike
+            obj._reference = arraylike
+        else:
+            # New class instance is a copy of original array-like or a view, if arraylike is np.ndarray
+            obj = np.asarray(arraylike_new).view(cls)
+            # - Add reference to third object
+            obj._reference = reference
+        return obj
+
+    def __array_finalize(self, obj: np.ndarray):
+        """
+        __array_finalize - arguments: to be used for np.ndarray subclasses to include
+                           additional elements in instance.
+        :param obj:  np.ndarray upon which self is based
+        """
+        # - Store reference to third object as attribute of self
+        self._reference = getattr(obj, "_reference", None)
+
+    def __setitem__(self, position, value):
+        """
+        ___setitem___ - Update items of self and of self.reference in the same way.
+        """
+        super().__setitem__(position, value)
+        if isinstance(self._reference, torch.Tensor):
+            if not isinstance(value, torch.Tensor):
+                # - Genrate tensor with new data
+                value = torch.from_numpy(np.array(value))
+            # - Match dtype and device with self.reference
+            value = value.to(self._reference.dtype).to(self._reference.device)
+        # - Update data in self.reference
+        self._reference[position] = value
+
+    def copy(self):
+        """copy - Return np.ndarray as copy to get original __setitem__ method."""
+        array_copy = super().copy()
+        return np.array(array_copy)
+
+
+class RefProperty(property):
+    """
+    RefProperty - The purpose of this class' is to provide a decorator @RefProperty
+                  to be used instead of @property for objects that require that a copy
+                  is returned instead of the original object. The returned object is
+                  a RefArray with reference to the original object, allowing item
+                  assignment to work.
+    """
+
+    def __init__(self, fget=None, fset=None, fdel=None, doc=None):
+        # - Change fget so that it returns a RefArray
+        fget = self.fct_refarray(fget)
+        super().__init__(fget=fget, fset=fset, fdel=fdel, doc=doc)
+
+    def fct_refarray(self, fct):
+        """
+        fct_refarray - Return a function that does the same as fct but convert its return
+                       value to a RefArray
+        :param fct:  Callable  Function whose return value should be converted
+        """
+
+        def inner(owner):
+            original = fct(owner)
+            return RefArray(original)
+
+        return inner
 
 
 ### --- Implements the Layer abstract class
