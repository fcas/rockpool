--- conflicted
+++ resolved
@@ -41,11 +41,7 @@
 COMMAND_SET = 1
 COMMAND_RESET = 2
 COMMAND_EVOLVE = 3
-<<<<<<< HEAD
-COMMAND_QUIT = 4
-=======
 COMMAND_EXEC = 4
->>>>>>> 22aa3a98
 
 
 class _BaseNestProcess(multiprocessing.Process):
@@ -540,18 +536,6 @@
         ):
             """ initialize the process"""
 
-<<<<<<< HEAD
-            bContinue = True
-            while bContinue:
-                req = self.request_q.get()
-
-                # - Quit if we received a "quit" command
-                if req[0] is COMMAND_QUIT:
-                    bContinue = False
-                    continue
-
-                func = IPC_switcher.get(req[0])
-=======
             super().__init__(
                 request_q=request_q,
                 result_q=result_q,
@@ -573,7 +557,6 @@
             self.tau_mem = s2ms(tau_mem)
             # - Keep track of existing connections for more efficient weight updates
             self.connection_exists = np.zeros_like(self.weights, bool)
->>>>>>> 22aa3a98
 
         def setup_nest_network(self):
 
@@ -838,7 +821,6 @@
         return self._process_evolution_output(num_timesteps)
 
     def terminate(self):
-        self.request_q.put(COMMAND_QUIT)
         self.request_q.close()
         self.result_q.close()
         self.request_q.cancel_join_thread()
