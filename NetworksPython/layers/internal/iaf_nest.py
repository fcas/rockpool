import json

import numpy as np
from ...timeseries import TSContinuous, TSEvent
import multiprocessing
import importlib

from ..layer import Layer


from typing import Optional, Union
import time

if importlib.util.find_spec("nest") is None:
    raise ModuleNotFoundError("No module named 'nest'.")


def s2ms(t):
    return t * 1000.0


def ms2s(t):
    return t / 1000.0


def V2mV(v):
    return v * 1000.0


def mV2V(v):
    return v / 1000.0


COMMAND_GET = 0
COMMAND_SET = 1
COMMAND_RESET = 2
COMMAND_EVOLVE = 3


# - FFIAFNest- Class: define a spiking feedforward layer with spiking outputs
class FFIAFNest(Layer):
    """ FFIAFNest - Class: define a spiking feedforward layer with spiking outputs
    """

    class NestProcess(multiprocessing.Process):
        """ Class for running NEST in its own process """

        def __init__(
            self,
            request_q,
            result_q,
            weights: np.ndarray,
            bias: Union[float, np.ndarray],
            dt: float,
            tau_mem: Union[float, np.ndarray],
            capacity: Union[float, np.ndarray],
            v_thresh: Union[float, np.ndarray],
            v_reset: Union[float, np.ndarray],
            v_rest: Union[float, np.ndarray],
            refractory,
            record: bool = False,
            num_cores: int = 1,
        ):
            """ initialize the process"""

            multiprocessing.Process.__init__(self, daemon=True)

            self.request_q = request_q
            self.result_q = result_q

            # - Record neuron parameters
            self.dt = s2ms(dt)
            self.v_thresh = V2mV(v_thresh)
            self.v_reset = V2mV(v_reset)
            self.v_rest = V2mV(v_rest)
            self.tau_mem = s2ms(tau_mem)
            self.bias = V2mV(bias)
            self.capacity = capacity
            self.weights = V2mV(weights)
            self.refractory = s2ms(refractory)
            self.record = record
            self.size = np.shape(weights)[1]
            self.num_cores = num_cores

        def run(self):
            """ start the process. Initializes the network, defines IPC commands and waits for commands. """

            #### INITIALIZE NEST ####
            import nest

            numCPUs = multiprocessing.cpu_count()
            # if self.num_cores >= numCPUs:
            #    self.num_cores = numCPUs

            nest.ResetKernel()
            nest.hl_api.set_verbosity("M_FATAL")
            nest.SetKernelStatus(
                {
                    "resolution": self.dt,
                    "local_num_threads": self.num_cores,
                    "print_time": True,
                }
            )

            self._pop = nest.Create("iaf_psc_exp", self.size)

            params = []
            for n in range(self.size):
                p = {}

                if type(self.tau_mem) is np.ndarray:
                    p["tau_m"] = self.tau_mem[n]
                else:
                    p["tau_m"] = self.tau_mem

                if type(self.v_thresh) is np.ndarray:
                    p["V_th"] = self.v_thresh[n]
                else:
                    p["V_th"] = self.v_thresh

                if type(self.v_reset) is np.ndarray:
                    p["V_reset"] = self.v_reset[n]
                else:
                    p["V_reset"] = self.v_reset

                if type(self.v_reset) is np.ndarray:
                    p["E_L"] = self.v_rest[n]
                    p["V_m"] = self.v_rest[n]
                else:
                    p["E_L"] = self.v_rest
                    p["V_m"] = self.v_rest

                if type(self.refractory) is np.ndarray:
                    p["t_ref"] = self.refractory[n]
                else:
                    p["t_ref"] = self.refractory

                if type(self.bias) is np.ndarray:
                    p["I_e"] = self.bias[n]
                else:
                    p["I_e"] = self.bias

                if type(self.capacity) is np.ndarray:
                    p["C_m"] = self.capacity[n]
                else:
                    p["C_m"] = self.capacity

                params.append(p)

            nest.SetStatus(self._pop, params)

            # - Add spike detector to record layer outputs
            self._sd = nest.Create("spike_detector")
            nest.Connect(self._pop, self._sd)

            # - Add stimulation device
            self._scg = nest.Create("step_current_generator", self.weights.shape[0])
            nest.Connect(self._scg, self._pop, "all_to_all", {"weight": self.weights.T})

            if self.record:
                # - Monitor for recording network potential
                self._mm = nest.Create(
                    "multimeter", 1, {"record_from": ["V_m"], "interval": 1.0}
                )
                nest.Connect(self._mm, self._pop)

            ######### DEFINE IPC COMMANDS ######

            def get_param(name):
                """ IPC command for getting a parameter """
                vms = nest.GetStatus(self._pop, name)
                return vms

            def set_param(name, value):
                """ IPC command for setting a parameter """
                params = []

                for n in range(self.size):
                    p = {}
                    if type(value) is np.ndarray:
                        p[name] = value[n]
                    else:
                        p[name] = value

                    params.append(p)

                nest.SetStatus(self._pop, params)

            def reset():
                """
                reset_all - IPC command which resets time and state
                """

                nest.ResetNetwork()
                nest.SetKernelStatus({"time": 0.0})

            def evolve(time_base, input_steps, num_timesteps: Optional[int] = None):
                """ IPC command running the network for num_timesteps with input_steps as input """

                # NEST time starts with 1 (not with 0)

                time_base = s2ms(time_base) + 1

                nest.SetStatus(
                    self._scg,
                    [
                        {
                            "amplitude_times": time_base,
                            "amplitude_values": V2mV(input_steps[:, i]),
                        }
                        for i in range(len(self._scg))
                    ],
                )

                startTime = nest.GetKernelStatus("time")

                if startTime == 0:
                    # weird behavior of NEST; the recording stops a timestep before the simulation stops. Therefore
                    # the recording has one entry less in the first batch
                    nest.Simulate(num_timesteps * self.dt + 1.0)
                else:
                    nest.Simulate(num_timesteps * self.dt)

                # - record states
                if self.record:
                    events = nest.GetStatus(self._mm, "events")[0]
                    use_event = events["times"] >= startTime

                    senders = events["senders"][use_event]
                    times = events["times"][use_event]
                    vms = events["V_m"][use_event]

                    record_states = []
                    u_senders = np.unique(senders)
                    for i, nid in enumerate(u_senders):
                        ind = np.where(senders == nid)[0]
                        _times = times[ind]

                        order = np.argsort(_times)
                        _vms = vms[ind][order]
                        record_states.append(_vms)

                    record_states = np.array(record_states)

                # - Build response TimeSeries
                events = nest.GetStatus(self._sd, "events")[0]
                use_event = events["times"] >= startTime
                event_time_out = ms2s(events["times"][use_event])
                event_channel_out = events["senders"][use_event]

                # sort spiking response
                order = np.argsort(event_time_out)
                event_time_out = event_time_out[order]
                event_channel_out = event_channel_out[order]

                # transform from NEST id to index
                event_channel_out -= np.min(self._pop)

                if self.record:
                    return [event_time_out, event_channel_out, mV2V(record_states)]
                else:
                    return [event_time_out, event_channel_out, None]

            IPC_switcher = {
                COMMAND_GET: get_param,
                COMMAND_SET: set_param,
                COMMAND_RESET: reset,
                COMMAND_EVOLVE: evolve,
            }

            # wait for an IPC command

            while True:
                req = self.request_q.get()

                func = IPC_switcher.get(req[0])

                result = func(*req[1:])

                if not result is None:
                    self.result_q.put(result)

    ## - Constructor
    def __init__(
        self,
        weights: np.ndarray,
        bias: Union[float, np.ndarray] = 0.0,
        dt: float = 0.0001,
        tau_mem: Union[float, np.ndarray] = 0.02,
        capacity: Union[float, np.ndarray] = 100.0,
        v_thresh: Union[float, np.ndarray] = -0.055,
        v_reset: Union[float, np.ndarray] = -0.065,
        v_rest: Union[float, np.ndarray] = -0.065,
        refractory=0.001,
        name: str = "unnamed",
        record: bool = False,
        num_cores=1,
    ):
        """
        FFIAFNest - Construct a spiking feedforward layer with IAF neurons, with a NEST back-end
                     Inputs are continuous currents; outputs are spiking events

        :param weights:             np.array MxN weight matrix.
        :param bias:          np.array Nx1 bias vector. Default: 10mA

        :param dt:             float Time-step. Default: 0.1 ms

        :param tau_mem:          np.array Nx1 vector of neuron time constants. Default: 20ms

        :param capacity:       np.array Nx1 vector of neuron membrance capacity. Default: 100 pF

        :param v_thresh:       np.array Nx1 vector of neuron thresholds. Default: -55mV
        :param v_reset:        np.array Nx1 vector of neuron reset potential. Default: -65mV
        :param v_rest:         np.array Nx1 vector of neuron resting potential. Default: -65mV

        :param refractory: float Refractory period after each spike. Default: 0ms

        :param name:         str Name for the layer. Default: 'unnamed'

        :param record:         bool Record membrane potential during evolutions
        """

        if type(weights) is list:
            weights = np.asarray(weights)

        if type(bias) is list:
            bias = np.asarray(bias)

        if type(tau_mem) is list:
            tau_mem = np.asarray(tau_mem)

        if type(capacity) is list:
            capacity = np.asarray(capacity)

        if type(v_thresh) is list:
            v_thresh = np.asarray(v_thresh)

        if type(v_reset) is list:
            v_reset = np.asarray(v_reset)

        if type(v_rest) is list:
            v_rest = np.asarray(v_rest)

        # - Call super constructor (`asarray` is used to strip units)
        super().__init__(weights=np.asarray(weights), dt=np.asarray(dt), name=name)

        self.num_cores = num_cores

        self.request_q = multiprocessing.Queue()
        self.result_q = multiprocessing.Queue()

        self.nest_process = self.NestProcess(
            self.request_q,
            self.result_q,
            weights,
            bias,
            dt,
            tau_mem,
            capacity,
            v_thresh,
            v_reset,
            v_rest,
            refractory,
            record,
            num_cores,
        )

        self.nest_process.start()

        # - Record neuron parameters
        self._v_thresh = v_thresh
        self._v_reset = v_reset
        self._v_rest = v_rest
        self._tau_mem = tau_mem
        self._bias = bias
        self._vfCapacity = capacity
        self.weights = weights
        self._refractory = refractory
        self.record = record

    def reset_state(self):
        """ .reset_state() - arguments:: reset the internal state of the layer
            Usage: .reset_state()
        """

        self.request_q.put([COMMAND_SET, "V_m", V2mV(self._v_rest)])

    def randomize_state(self):
        """ .randomize_state() - arguments:: randomize the internal state of the layer
            Usage: .randomize_state()
        """
        v_range = abs(self._v_thresh - self._v_reset)
        randV = np.random.rand(self._size) * v_range + self._v_reset

        self.request_q.put([COMMAND_SET, "V_m", V2mV(randV)])

    def reset_time(self):
        """
        reset_time - Reset the internal clock of this layer
        """

        print("WARNING: This function resets the whole network")

        self.request_q.put([COMMAND_RESET])
        self._timestep = 0

    def reset_all(self):
        """
        reset_all - resets time and state
        """

        self.request_q.put([COMMAND_RESET])
        self._timestep = 0

    # --- State evolution

    def evolve(
        self,
        ts_input: Optional[TSContinuous] = None,
        duration: Optional[float] = None,
        num_timesteps: Optional[int] = None,
        verbose: bool = False,
    ) -> TSEvent:
        """
        evolve : Function to evolve the states of this layer given an input

        :param tsSpkInput:      TSContinuous  Input spike trian
        :param duration:       float    Simulation/Evolution time
        :param num_timesteps    int      Number of evolution time steps
        :param verbose:        bool     Currently no effect, just for conformity
        :return:                TSEvent  output spike series

        """
        # - Prepare time base
        time_base, input_steps, num_timesteps = self._prepare_input(
            ts_input, duration, num_timesteps
        )

        self.request_q.put([COMMAND_EVOLVE, time_base, input_steps, num_timesteps])

        if self.record:
            event_time_out, event_channel_out, self.record_states = self.result_q.get()
        else:
            event_time_out, event_channel_out, _ = self.result_q.get()

        # - Start and stop times for output time series
        t_start = self._timestep * np.asscalar(self.dt)
        t_stop = (self._timestep + num_timesteps) * np.asscalar(self.dt)

        # - Update layer time step
        self._timestep += num_timesteps

        return TSEvent(
            np.clip(event_time_out, t_start, t_stop),
            event_channel_out,
            name="Layer spikes",
            num_channels=self.size,
            t_start=t_start,
            t_stop=t_stop,
        )

    def terminate(self):
        self.request_q.close()
        self.result_q.close()
        self.request_q.cancel_join_thread()
        self.result_q.cancel_join_thread()
        self.nest_process.terminate()
        self.nest_process.join()

    ### --- Properties

    @property
    def output_type(self):
        return TSEvent

    @property
    def refractory(self):
        return self._refractory

    @property
    def state(self):
        self.request_q.put([COMMAND_GET, "V_m"])
        vms = np.array(self.result_q.get())
        return mV2V(vms)

    @state.setter
    def state(self, new_state):

        self.request_q.put([COMMAND_SET, "V_m", V2mV(new_state)])

    @property
    def tau_mem(self):
        return self._tau_mem

    @tau_mem.setter
    def tau_mem(self, new_tau_mem):

        self.request_q.put([COMMAND_SET, "tau_m", s2ms(new_tau_mem)])

    @property
    def bias(self):
        return self._bias

    @bias.setter
    def bias(self, new_bias):

        self.request_q.put([COMMAND_SET, "I_e", V2mV(new_bias)])

    @property
    def v_thresh(self):
        return self._v_thresh

    @v_thresh.setter
    def v_thresh(self, new_v_thresh):

        self.request_q.put([COMMAND_SET, "V_th", V2mV(new_v_thresh)])

    @property
    def v_reset(self):
        return self._v_reset

    @v_reset.setter
    def v_reset(self, new_v_reset):

        self.request_q.put([COMMAND_SET, "V_reset", V2mV(new_v_reset)])

    @property
    def v_rest(self):
        return self._v_rest

    @v_rest.setter
    def v_rest(self, new_v_rest):

        self.request_q.put([COMMAND_SET, "E_L", V2mV(new_v_rest)])

    @property
    def t(self):
        return self._timestep * np.asscalar(self.dt)

    @Layer.dt.setter
    def dt(self, _):
        raise ValueError("The `dt` property cannot be set for this layer")

    def to_dict(self):

        config = {}
        config["name"] = self.name
        config["weights_in"] = self.weights.tolist()
        config["dt"] = self.dt if type(self.dt) is float else self.dt.tolist()
        config["v_thresh"] = (
            self.v_thresh if type(self.v_thresh) is float else self.v_thresh.tolist()
        )
        config["v_reset"] = (
            self.v_reset if type(self.v_reset) is float else self.v_reset.tolist()
        )
        config["v_rest"] = (
            self.v_rest if type(self.v_rest) is float else self.v_rest.tolist()
        )
        config["capacity"] = (
            self._vfCapacity
            if type(self._vfCapacity) is float
            else self._vfCapacity.tolist()
        )
        config["refractory"] = (
            self.refractory
            if type(self.refractory) is float
            else self.refractory.tolist()
        )
        config["tau_mem"] = (
            self.tau_mem if type(self.tau_mem) is float else self.tau_mem.tolist()
        )
        config["num_cores"] = self.num_cores
        config["record"] = self.record
        config["bias"] = self.bias if type(self.bias) is float else self.bias.tolist()
        config["class_name"] = "FFIAFNest"

        return config

    def save(self, config, filename):
        with open(filename, "w") as f:
            json.dump(config, f)

    @staticmethod
    def load_from_dict(config):

        return FFIAFNest(
            weights=config["weights_in"],
            bias=config["bias"],
            dt=config["dt"],
            tau_mem=config["tau_mem"],
            capacity=config["capacity"],
            v_thresh=config["v_thresh"],
            v_reset=config["v_reset"],
            v_rest=config["v_rest"],
            refractory=config["refractory"],
            name=config["name"],
            record=config["record"],
            num_cores=config["num_cores"],
        )

    @staticmethod
    def load_from_file(filename):
        with open(filename, "r") as f:
            config = json.load(f)

        return FFIAFNest(
            weights=config["weights_in"],
            bias=config["bias"],
            dt=config["dt"],
            tau_mem=config["tau_mem"],
            capacity=config["capacity"],
            v_thresh=config["v_thresh"],
            v_reset=config["v_reset"],
            v_rest=config["v_rest"],
            refractory=config["refractory"],
            name=config["name"],
            record=config["record"],
            num_cores=config["num_cores"],
        )


# - RecIAFSpkInNest- Class: Spiking recurrent layer with spiking in- and outputs
class RecIAFSpkInNest(Layer):
    """ RecIAFSpkInNest- Class: Spiking recurrent layer with spiking in- and outputs
    """

    class NestProcess(multiprocessing.Process):
        """ Class for running NEST in its own process """

        def __init__(
            self,
            request_q,
            result_q,
            weights_in: np.ndarray,
            weights_rec: np.ndarray,
            delay_in: Union[float, np.ndarray],
            delay_rec: Union[float, np.ndarray],
            bias: Union[float, np.ndarray],
            dt: float,
            tau_mem: Union[float, np.ndarray],
            tau_syn_exc: Union[float, np.ndarray],
            tau_syn_inh: Union[float, np.ndarray],
            capacity: Union[float, np.ndarray],
            v_thresh: Union[float, np.ndarray],
            v_reset: Union[float, np.ndarray],
            v_rest: Union[float, np.ndarray],
            refractory,
            record: bool = False,
            num_cores: int = 1,
        ):
            """ initializes the process """

            multiprocessing.Process.__init__(self, daemon=True)

            self.request_q = request_q
            self.result_q = result_q

            # - Record neuron parameters
            self.dt = s2ms(dt)
            self.v_thresh = V2mV(v_thresh)
            self.v_reset = V2mV(v_reset)
            self.v_rest = V2mV(v_rest)
            self.tau_mem = s2ms(tau_mem)
            self.tau_syn_exc = s2ms(tau_syn_exc)
            self.tau_syn_inh = s2ms(tau_syn_inh)
            self.bias = V2mV(bias)
            self.capacity = capacity
            self.weights_in = V2mV(weights_in)
            self.weights_rec = V2mV(weights_rec)
            self.delay_in = s2ms(delay_in)
            self.delay_rec = s2ms(delay_rec)
            self.refractory = s2ms(refractory)
            self.record = record
            self.size = np.shape(weights_rec)[0]
            self.num_cores = num_cores

        def run(self):
            """ start the process. Initializes the network, defines IPC commands and waits for commands. """

            #### INITIALIZE NEST ####
            import nest

            numCPUs = multiprocessing.cpu_count()
            # if self.num_cores >= numCPUs:
            #    self.num_cores = numCPUs

            nest.ResetKernel()
            nest.hl_api.set_verbosity("M_FATAL")
            nest.SetKernelStatus(
                {
                    "resolution": self.dt,
                    "local_num_threads": self.num_cores,
                    "print_time": True,
                }
            )

            self._pop = nest.Create("iaf_psc_exp", self.size)

            params = []
            for n in range(self.size):
                p = {}

                if type(self.tau_syn_exc) is np.ndarray:
                    p["tau_syn_ex"] = self.tau_syn_exc[n]
                else:
                    p["tau_syn_ex"] = self.tau_syn_exc

                if type(self.tau_syn_inh) is np.ndarray:
                    p["tau_syn_in"] = self.tau_syn_inh[n]
                else:
                    p["tau_syn_in"] = self.tau_syn_inh

                if type(self.tau_mem) is np.ndarray:
                    p["tau_m"] = self.tau_mem[n]
                else:
                    p["tau_m"] = self.tau_mem

                if type(self.v_thresh) is np.ndarray:
                    p["V_th"] = self.v_thresh[n]
                else:
                    p["V_th"] = self.v_thresh

                if type(self.v_reset) is np.ndarray:
                    p["V_reset"] = self.v_reset[n]
                else:
                    p["V_reset"] = self.v_reset

                if type(self.v_reset) is np.ndarray:
                    p["E_L"] = self.v_rest[n]
                    p["V_m"] = self.v_rest[n]
                else:
                    p["E_L"] = self.v_rest
                    p["V_m"] = self.v_rest

                if type(self.refractory) is np.ndarray:
                    p["t_ref"] = self.refractory[n]
                else:
                    p["t_ref"] = self.refractory

                if type(self.bias) is np.ndarray:
                    p["I_e"] = self.bias[n]
                else:
                    p["I_e"] = self.bias

                if type(self.capacity) is np.ndarray:
                    p["C_m"] = self.capacity[n]
                else:
                    p["C_m"] = self.capacity

                params.append(p)

            nest.SetStatus(self._pop, params)

            # - Add spike detector to record layer outputs
            self._sd = nest.Create("spike_detector")
            nest.Connect(self._pop, self._sd)

            # - Add stimulation device
            self._sg = nest.Create("spike_generator", self.weights_in.shape[0])

            # - Create input connections
            pres = []
            posts = []

            for pre, row in enumerate(self.weights_in):
                for post, w in enumerate(row):
                    if w == 0:
                        continue
                    pres.append(self._sg[pre])
                    posts.append(self._pop[post])

            nest.Connect(pres, posts, "one_to_one")
            conns = nest.GetConnections(self._sg, self._pop)
            connsPrePost = np.array(nest.GetStatus(conns, ["source", "target"]))

            if not len(connsPrePost) == 0:
                connsPrePost[:, 0] -= np.min(self._sg)
                connsPrePost[:, 1] -= np.min(self._pop)

                weights = [self.weights_in[conn[0], conn[1]] for conn in connsPrePost]
                if type(self.delay_in) is np.ndarray:
                    delays = [self.delay_in[conn[0], conn[1]] for conn in connsPrePost]
                else:
                    delays = np.array([self.delay_in] * len(weights))

                delays = np.clip(delays, self.dt, np.max(delays))

                nest.SetStatus(
                    conns, [{"weight": w, "delay": d} for w, d in zip(weights, delays)]
                )

            # - Create recurrent connections
            pres = []
            posts = []

            for pre, row in enumerate(self.weights_rec):
                for post, w in enumerate(row):
                    if w == 0:
                        continue
                    pres.append(self._pop[pre])
                    posts.append(self._pop[post])

            nest.Connect(pres, posts, "one_to_one")

            conns = nest.GetConnections(self._pop, self._pop)
            connsPrePost = nest.GetStatus(conns, ["source", "target"])

            if not len(connsPrePost) == 0:
                connsPrePost -= np.min(self._pop)

                weights = [self.weights_rec[conn[0], conn[1]] for conn in connsPrePost]
                if type(self.delay_rec) is np.ndarray:
                    delays = [self.delay_rec[conn[0], conn[1]] for conn in connsPrePost]
                else:
                    delays = np.array([self.delay_rec] * len(weights))

                delays = np.clip(delays, self.dt, np.max(delays))

                nest.SetStatus(
                    conns, [{"weight": w, "delay": d} for w, d in zip(weights, delays)]
                )

            if self.record:
                # - Monitor for recording network potential
                self._mm = nest.Create(
                    "multimeter", 1, {"record_from": ["V_m"], "interval": 1.0}
                )
                nest.Connect(self._mm, self._pop)

            ######### DEFINE IPC COMMANDS ######

            def get_param(name):
                """ IPC command for getting a parameter """
                vms = nest.GetStatus(self._pop, name)
                return vms

            def set_param(name, value):
                """ IPC command for setting a parameter """
                params = []

                for n in range(self.size):
                    p = {}
                    if type(value) is np.ndarray:
                        p[name] = value[n]
                    else:
                        p[name] = value

                    params.append(p)

                nest.SetStatus(self._pop, params)

            def reset():
                """
                reset_all - IPC command which resets time and state
                """
                nest.ResetNetwork()
                nest.SetKernelStatus({"time": 0.0})

            def evolve(
                event_times, event_channels, num_timesteps: Optional[int] = None
            ):
                """ IPC command running the network for num_timesteps with input_steps as input """

                if len(event_channels > 0):
                    # convert input index to NEST id
                    event_channels += np.min(self._sg)

                    # NEST time starts with 1 (not with 0)
                    nest.SetStatus(
                        self._sg,
                        [
                            {"spike_times": s2ms(event_times[event_channels == i])}
                            for i in self._sg
                        ],
                    )

                startTime = nest.GetKernelStatus("time")

                if startTime == 0:
                    # weird behavior of NEST; the recording stops a timestep before the simulation stops. Therefore
                    # the recording has one entry less in the first batch
                    nest.Simulate(num_timesteps * self.dt + 1.0)
                else:
                    nest.Simulate(num_timesteps * self.dt)

                # - record states
                if self.record:
                    events = nest.GetStatus(self._mm, "events")[0]
                    use_event = events["times"] >= startTime

                    senders = events["senders"][use_event]
                    times = events["times"][use_event]
                    vms = events["V_m"][use_event]

                    record_states = []
                    u_senders = np.unique(senders)
                    for i, nid in enumerate(u_senders):
                        ind = np.where(senders == nid)[0]
                        _times = times[ind]
                        order = np.argsort(_times)
                        _vms = vms[ind][order]
                        record_states.append(_vms)

                    record_states = np.array(record_states)

                # - Build response TimeSeries
                events = nest.GetStatus(self._sd, "events")[0]
                use_event = events["times"] >= startTime
                event_time_out = ms2s(events["times"][use_event])
                event_channel_out = events["senders"][use_event]

                # sort spiking response
                order = np.argsort(event_time_out)
                event_time_out = event_time_out[order]
                event_channel_out = event_channel_out[order]

                # transform from NEST id to index
                event_channel_out -= np.min(self._pop)

                if self.record:
                    return [event_time_out, event_channel_out, mV2V(record_states)]
                else:
                    return [event_time_out, event_channel_out, None]

            IPC_switcher = {
                COMMAND_GET: get_param,
                COMMAND_SET: set_param,
                COMMAND_RESET: reset,
                COMMAND_EVOLVE: evolve,
            }

            # wait for an IPC command

            while True:
                req = self.request_q.get()

                func = IPC_switcher.get(req[0])

                result = func(*req[1:])


                if not result is None:
                    self.result_q.put(result)

    ## - Constructor
    def __init__(
        self,
        weights_in: np.ndarray,
        weights_rec: np.ndarray,
        delay_in=0.0001,
        delay_rec=0.0001,
        bias: np.ndarray = 0.0,
        dt: float = 0.0001,
        tau_mem: np.ndarray = 0.02,
        tau_syn_exc: np.ndarray = 0.05,
        tau_syn_inh: np.ndarray = 0.05,
        v_thresh: np.ndarray = -0.055,
        v_reset: np.ndarray = -0.065,
        v_rest: np.ndarray = -0.065,
        capacity: Union[float, np.ndarray] = 100.0,
        refractory=0.001,
        name: str = "unnamed",
        record: bool = False,
        num_cores: int = 1,
    ):
        """
        RecIAFSpkInNest - Construct a spiking recurrent layer with IAF neurons, with a NEST back-end
                           in- and outputs are spiking events

        :param weights_in:           np.array MxN input weight matrix.
        :param weights_rec:          np.array NxN recurrent weight matrix.
        :param bias:          np.array Nx1 bias vector. Default: 10.5mA

        :param dt:             float Time-step. Default: 0.1 ms

        :param tau_mem:          np.array Nx1 vector of neuron time constants. Default: 20ms
        :param tau_syn:          np.array Nx1 vector of synapse time constants. Default: 20ms

        :param v_thresh:       np.array Nx1 vector of neuron thresholds. Default: -55mV
        :param v_reset:        np.array Nx1 vector of neuron reset potential. Default: -65mV
        :param v_rest:         np.array Nx1 vector of neuron resting potential. Default: -65mV

        :param capacity:       np.array Nx1 vector of neuron membrance capacity. Default: 100 pF
        :param refractory: float Refractory period after each spike. Default: 0ms

        :param name:         str Name for the layer. Default: 'unnamed'

        :param record:         bool Record membrane potential during evolutions
        """
        if type(weights_in) is list:
            weights_in = np.asarray(weights_in)

        if type(weights_rec) is list:
            weights_rec = np.asarray(weights_rec)

        if type(delay_in) is list:
            delay_in = np.asarray(delay_in)

        if type(delay_rec) is list:
            delay_rec = np.asarray(delay_rec)

        if type(bias) is list:
            bias = np.asarray(bias)

        if type(tau_mem) is list:
            tau_mem = np.asarray(tau_mem)

        if type(tau_syn_exc) is list:
            tau_syn_exc = np.asarray(tau_syn_exc)

        if type(tau_syn_inh) is list:
            tau_syn_inh = np.asarray(tau_syn_inh)

        if type(capacity) is list:
            capacity = np.asarray(capacity)

        if type(v_thresh) is list:
            v_thresh = np.asarray(v_thresh)

        if type(v_reset) is list:
            v_reset = np.asarray(v_reset)

        if type(v_rest) is list:
            v_rest = np.asarray(v_rest)

        # - Call super constructor (`asarray` is used to strip units)

        # TODO this does not make much sense (weights <- weights_in)
        super().__init__(weights=np.asarray(weights_in), dt=dt, name=name)

        self.num_cores = num_cores

        self.request_q = multiprocessing.Queue()
        self.result_q = multiprocessing.Queue()

        self.nest_process = self.NestProcess(
            self.request_q,
            self.result_q,
            weights_in,
            weights_rec,
            delay_in,
            delay_rec,
            bias,
            dt,
            tau_mem,
            tau_syn_exc,
            tau_syn_inh,
            capacity,
            v_thresh,
            v_reset,
            v_rest,
            refractory,
            record,
            num_cores,
        )

        self.nest_process.start()

        # - Record neuron parameters
        self._v_thresh = v_thresh
        self._v_reset = v_reset
        self._v_rest = v_rest
        self._tau_mem = tau_mem
        self._tau_syn_exc = tau_syn_exc
        self._tau_syn_inh = tau_syn_inh
        self._bias = bias
        self.capacity = capacity
        self._weights_in = weights_in
        self._weights_rec = weights_rec
        self._refractory = refractory
        self._delay_in = delay_in
        self._delay_rec = delay_rec
        self.record = record

    def reset_state(self):
        """ .reset_state() - arguments:: reset the internal state of the layer
            Usage: .reset_state()
        """

        self.request_q.put([COMMAND_SET, "V_m", V2mV(self.v_rest)])

    def randomize_state(self):
        """ .randomize_state() - arguments:: randomize the internal state of the layer
            Usage: .randomize_state()
        """
        v_range = abs(self._v_thresh - self._v_reset)
        randV = np.random.rand(self.size) * v_range + self._v_reset

        self.request_q.put([COMMAND_SET, "V_m", V2mV(randV)])

    def reset_time(self):
        """
        reset_time - Reset the internal clock of this layer
        """

        print("WARNING: This function resets the whole network")

        self.request_q.put([COMMAND_RESET])
        self._timestep = 0

    def reset_all(self):
        """
        reset_all - resets time and state
        """

        self.request_q.put([COMMAND_RESET])
        self._timestep = 0

    # --- State evolution

    def evolve(
        self,
        ts_input: Optional[TSEvent] = None,
        duration: Optional[float] = None,
        num_timesteps: Optional[int] = None,
        verbose: bool = False,
    ) -> TSEvent:
        """
        evolve : Function to evolve the states of this layer given an input

        :param ts_input:       TSEvent  Input spike trian
        :param duration:       float    Simulation/Evolution time
        :param num_timesteps    int      Number of evolution time steps
        :param verbose:        bool     Currently no effect, just for conformity
        :return:                TSEvent  output spike series

        """

        # - Prepare time base
        num_timesteps = self._determine_timesteps(ts_input, duration, num_timesteps)

        # - Generate discrete time base
        time_base = self._gen_time_trace(self.t, num_timesteps)

        # - Set spikes for spike generator
        if ts_input is not None:
            event_times, event_channels = ts_input(
                time_base[0], time_base[-1] + self.dt
            )

        else:
            event_times = np.array([])
            event_channels = np.array([])

        self.request_q.put([COMMAND_EVOLVE, event_times, event_channels, num_timesteps])

        if self.record:
            event_time_out, event_channel_out, self.record_states = self.result_q.get()
        else:
            event_time_out, event_channel_out, _ = self.result_q.get()

        # - Start and stop times for output time series
        t_start = self._timestep * self.dt
        t_stop = (self._timestep + num_timesteps) * self.dt

        # - Update layer time step
        self._timestep += num_timesteps

        return TSEvent(
            np.clip(event_time_out, t_start, t_stop),
            event_channel_out,
            name="Layer spikes",
            num_channels=self.size,
            t_start=t_start,
            t_stop=t_stop,
        )

    def terminate(self):
        self.request_q.close()
        self.result_q.close()
        self.request_q.cancel_join_thread()
        self.result_q.cancel_join_thread()
        self.nest_process.terminate()
        self.nest_process.join()

    ### --- Properties

    @property
    def input_type(self):
        return TSEvent

    @property
    def output_type(self):
        return TSEvent

    @property
    def refractory(self):
        return self._refractory

    @property
    def state(self):
        time.sleep(0.1)
        self.request_q.put([COMMAND_GET, "V_m"])
        vms = np.array(self.result_q.get())
        return mV2V(vms)

    @state.setter
    def state(self, new_state):
        self.request_q.put([COMMAND_SET, "V_m", V2mV(new_state)])

    @property
    def delay_in(self):
        return self._delay_in

    @delay_in.setter
    def delay_in(self, new_delay_in):
        self.request_q.put([COMMAND_SET, "delay", s2ms(new_delay_in)])

    @property
    def delay_rec(self):
        return self._delay_rec

    @delay_rec.setter
    def delay_rec(self, new_delay_rec):
        self.request_q.put([COMMAND_SET, "delay", s2ms(new_delay_rec)])

    @property
    def tau_mem(self):
        return self._tau_mem

    @tau_mem.setter
    def tau_mem(self, new_tau_mem):
        self.request_q.put([COMMAND_SET, "tau_m", s2ms(new_tau_mem)])

    @property
    def tau_syn_exc(self):
        return self._tau_syn_exc

    @tau_syn_exc.setter
    def tau_syn_exc(self, new_tau_syn_exc):
        self.request_q.put([COMMAND_SET, "tau_syn_ex", s2ms(new_tau_syn_exc)])

    @property
    def tau_syn_inh(self):
        return self._tau_syn_inh

    @tau_syn_inh.setter
    def tau_syn_inh(self, new_tau_syn_inh):
        self.request_q.put([COMMAND_SET, "tau_syn_in", s2ms(new_tau_syn_inh)])

    @property
    def bias(self):
        return self._bias

    @bias.setter
    def bias(self, new_bias):
        self.request_q.put([COMMAND_SET, "I_e", V2mV(new_bias)])

    @property
    def v_thresh(self):
        return self._v_thresh

    @v_thresh.setter
    def v_thresh(self, new_v_thresh):
        self.request_q.put([COMMAND_SET, "V_th", V2mV(new_v_thresh)])

    @property
    def v_reset(self):
        return self._v_reset

    @v_reset.setter
    def v_reset(self, new_v_reset):
        self.request_q.put([COMMAND_SET, "V_reset", V2mV(new_v_reset)])

    @property
    def v_rest(self):
        return self._v_reset

    @v_rest.setter
    def v_rest(self, new_v_rest):
        self.request_q.put([COMMAND_SET, "E_L", V2mV(new_v_rest)])

    @property
    def t(self):
        return self._timestep * self.dt

    @Layer.dt.setter
    def dt(self):
        raise ValueError("The `dt` property cannot be set for this layer")

    def to_dict(self):

        config = {}
        config["name"] = self.name
<<<<<<< HEAD
        config["weights_in"] = self.weights_in.tolist()
        config["weights_rec"] = self.weights_rec.tolist()
        config["bias"] = self.bias if type(self.bias) is float else self.bias.tolist()
=======
        config["weights_in"] = self._weights_in.tolist()
        config["weights_rec"] = self._weights_rec.tolist()

        config["delay_in"] = (
            self._delay_in if type(self._delay_in) is float else self._delay_in.tolist()
        )

        config["delay_rec"] = (
            self._delay_rec if type(self._delay_rec) is float else self._delay_rec.tolist()
        )

        config["bias"] = (
            self.bias if type(self.bias) is float else self.bias.tolist()
        )
>>>>>>> d076b44d
        config["dt"] = self.dt if type(self.dt) is float else self.dt.tolist()
        config["v_thresh"] = (
            self.v_thresh if type(self.v_thresh) is float else self.v_thresh.tolist()
        )
        config["v_reset"] = (
            self.v_reset if type(self.v_reset) is float else self.v_reset.tolist()
        )
        config["v_rest"] = (
            self.v_rest if type(self.v_rest) is float else self.v_rest.tolist()
        )
        config["capacity"] = (
            self.capacity if type(self.capacity) is float else self.capacity.tolist()
        )
        config["refractory"] = (
            self.refractory
            if type(self.refractory) is float
            else self.refractory.tolist()
        )
        config["num_cores"] = self.num_cores
        config["tau_mem"] = (
            self.tau_mem if type(self.tau_mem) is float else self.tau_mem.tolist()
        )
        config["tau_syn_exc"] = (
            self.tau_syn_exc if type(self.tau_syn_exc) is float else self.tau_syn_exc.tolist()
        )
        config["tau_syn_inh"] = (
            self.tau_syn_inh if type(self.tau_syn_inh) is float else self.tau_syn_inh.tolist()
        )
        config["record"] = self.record
        config["class_name"] = "RecIAFSpkInNest"

        return config

    def save(self, config, filename):
        with open(filename, "w") as f:
            json.dump(config, f)

    @staticmethod
    def load_from_dict(config):

        net_ = RecIAFSpkInNest(
<<<<<<< HEAD
            weights_in=config["weights_in"],
            weights_rec=config["weights_rec"],
            bias=config["bias"],
            dt=config["dt"],
            tau_mem=config["tau_mem"],
            tau_syn=config["tauS"],
            capacity=config["capacity"],
            v_thresh=config["v_thresh"],
            v_reset=config["v_reset"],
            v_rest=config["v_rest"],
            refractory=config["refractory"],
            name=config["name"],
            record=config["record"],
            num_cores=config["num_cores"],
        )
=======
                   weights_in=config["weights_in"],
                   weights_rec=config["weights_rec"],
                   delay_in=config["delay_in"],
                   delay_rec=config["delay_rec"],
                   bias=config["bias"],
                   dt=config["dt"],
                   tau_mem=config["tau_mem"],
                   tau_syn_exc=config["tau_syn_exc"],
                   tau_syn_inh=config["tau_syn_inh"],
                   capacity=config["capacity"],
                   v_thresh=config["v_thresh"],
                   v_reset=config["v_reset"],
                   v_rest=config["v_rest"],
                   refractory=config["refractory"],
                   name=config["name"],
                   record=config["record"],
                   num_cores=config["num_cores"],
                   )
>>>>>>> d076b44d
        net_.reset_all()
        return net_

    @staticmethod
    def load_from_file(filename):
        with open(filename, "r") as f:
            config = json.load(f)

        net_ = RecIAFSpkInNest(
            weights_in=config["weights_in"],
            weights_rec=config["weights_rec"],
            delay_in=config["delay_in"],
            delay_rec=config["delay_rec"],
            bias=config["bias"],
            dt=config["dt"],
            tau_mem=config["tau_mem"],
            tau_syn_exc=config["tau_syn_exc"],
            tau_syn_inh=config["tau_syn_inh"],
            capacity=config["capacity"],
            v_thresh=config["v_thresh"],
            v_reset=config["v_reset"],
            v_rest=config["v_rest"],
            refractory=config["refractory"],
            name=config["name"],
            record=config["record"],
            num_cores=config["num_cores"],
        )
        net_.reset_all()
        return net_<|MERGE_RESOLUTION|>--- conflicted
+++ resolved
@@ -938,7 +938,6 @@
 
                 result = func(*req[1:])
 
-
                 if not result is None:
                     self.result_q.put(result)
 
@@ -1282,11 +1281,6 @@
 
         config = {}
         config["name"] = self.name
-<<<<<<< HEAD
-        config["weights_in"] = self.weights_in.tolist()
-        config["weights_rec"] = self.weights_rec.tolist()
-        config["bias"] = self.bias if type(self.bias) is float else self.bias.tolist()
-=======
         config["weights_in"] = self._weights_in.tolist()
         config["weights_rec"] = self._weights_rec.tolist()
 
@@ -1295,13 +1289,12 @@
         )
 
         config["delay_rec"] = (
-            self._delay_rec if type(self._delay_rec) is float else self._delay_rec.tolist()
-        )
-
-        config["bias"] = (
-            self.bias if type(self.bias) is float else self.bias.tolist()
-        )
->>>>>>> d076b44d
+            self._delay_rec
+            if type(self._delay_rec) is float
+            else self._delay_rec.tolist()
+        )
+
+        config["bias"] = self.bias if type(self.bias) is float else self.bias.tolist()
         config["dt"] = self.dt if type(self.dt) is float else self.dt.tolist()
         config["v_thresh"] = (
             self.v_thresh if type(self.v_thresh) is float else self.v_thresh.tolist()
@@ -1325,10 +1318,14 @@
             self.tau_mem if type(self.tau_mem) is float else self.tau_mem.tolist()
         )
         config["tau_syn_exc"] = (
-            self.tau_syn_exc if type(self.tau_syn_exc) is float else self.tau_syn_exc.tolist()
+            self.tau_syn_exc
+            if type(self.tau_syn_exc) is float
+            else self.tau_syn_exc.tolist()
         )
         config["tau_syn_inh"] = (
-            self.tau_syn_inh if type(self.tau_syn_inh) is float else self.tau_syn_inh.tolist()
+            self.tau_syn_inh
+            if type(self.tau_syn_inh) is float
+            else self.tau_syn_inh.tolist()
         )
         config["record"] = self.record
         config["class_name"] = "RecIAFSpkInNest"
@@ -1341,51 +1338,6 @@
 
     @staticmethod
     def load_from_dict(config):
-
-        net_ = RecIAFSpkInNest(
-<<<<<<< HEAD
-            weights_in=config["weights_in"],
-            weights_rec=config["weights_rec"],
-            bias=config["bias"],
-            dt=config["dt"],
-            tau_mem=config["tau_mem"],
-            tau_syn=config["tauS"],
-            capacity=config["capacity"],
-            v_thresh=config["v_thresh"],
-            v_reset=config["v_reset"],
-            v_rest=config["v_rest"],
-            refractory=config["refractory"],
-            name=config["name"],
-            record=config["record"],
-            num_cores=config["num_cores"],
-        )
-=======
-                   weights_in=config["weights_in"],
-                   weights_rec=config["weights_rec"],
-                   delay_in=config["delay_in"],
-                   delay_rec=config["delay_rec"],
-                   bias=config["bias"],
-                   dt=config["dt"],
-                   tau_mem=config["tau_mem"],
-                   tau_syn_exc=config["tau_syn_exc"],
-                   tau_syn_inh=config["tau_syn_inh"],
-                   capacity=config["capacity"],
-                   v_thresh=config["v_thresh"],
-                   v_reset=config["v_reset"],
-                   v_rest=config["v_rest"],
-                   refractory=config["refractory"],
-                   name=config["name"],
-                   record=config["record"],
-                   num_cores=config["num_cores"],
-                   )
->>>>>>> d076b44d
-        net_.reset_all()
-        return net_
-
-    @staticmethod
-    def load_from_file(filename):
-        with open(filename, "r") as f:
-            config = json.load(f)
 
         net_ = RecIAFSpkInNest(
             weights_in=config["weights_in"],
@@ -1407,4 +1359,31 @@
             num_cores=config["num_cores"],
         )
         net_.reset_all()
+        return net_
+
+    @staticmethod
+    def load_from_file(filename):
+        with open(filename, "r") as f:
+            config = json.load(f)
+
+        net_ = RecIAFSpkInNest(
+            weights_in=config["weights_in"],
+            weights_rec=config["weights_rec"],
+            delay_in=config["delay_in"],
+            delay_rec=config["delay_rec"],
+            bias=config["bias"],
+            dt=config["dt"],
+            tau_mem=config["tau_mem"],
+            tau_syn_exc=config["tau_syn_exc"],
+            tau_syn_inh=config["tau_syn_inh"],
+            capacity=config["capacity"],
+            v_thresh=config["v_thresh"],
+            v_reset=config["v_reset"],
+            v_rest=config["v_rest"],
+            refractory=config["refractory"],
+            name=config["name"],
+            record=config["record"],
+            num_cores=config["num_cores"],
+        )
+        net_.reset_all()
         return net_