--- conflicted
+++ resolved
@@ -15,7 +15,7 @@
 # - Type alias for array-like objects
 ArrayLike = Union[np.ndarray, List, Tuple]
 
-# - Relative tolerance for float comparisons
+# - Relative tolerance for float comparions
 tolerance = 1e-5
 
 ### --- Configure exports
@@ -45,6 +45,13 @@
         ),
         end="\r",
     )
+
+
+@njit
+def re_lu(x: np.ndarray) -> np.ndarray:
+    cop = np.copy(x)
+    cop[np.where(x < 0)] = 0
+    return cop
 
 
 @njit
@@ -331,7 +338,9 @@
             if inp is None:
                 inp = np.zeros(euler_steps_per_dt, self._size_in)
             else:
-                inp = np.repeat(np.atleast_2d(inp[1][0, :]), euler_steps_per_dt, axis=0)
+                inp = np.repeat(
+                    np.atleast_2d(inp[1][0, :]), euler_steps_per_dt, axis=0
+                )
 
             if verbose:
                 print("Layer: Input was: ", inp)
@@ -355,7 +364,10 @@
             self._timestep += euler_steps_per_dt
 
         # - Return final state
-        return (self.t, np.reshape(self._activation(self._state + self._bias), (1, -1)))
+        return (
+            self.t,
+            np.reshape(self._activation(self._state + self._bias), (1, -1)),
+        )
 
     def train_rr(
         self,
@@ -440,7 +452,9 @@
         # - For first batch, initialize summands
         if is_first:
             # Matrices to be updated for each batch
-            self._xty = np.zeros((self.size_in + 1, self.size))  # inp.T (dot) target
+            self._xty = np.zeros(
+                (self.size_in + 1, self.size)
+            )  # inp.T (dot) target
             self._xtx = np.zeros(
                 (self.size_in + 1, self.size_in + 1)
             )  # inp.T (dot) inp
@@ -481,13 +495,9 @@
             self.bias = solution[-1, :]
 
             # - Remove data stored during this training
-<<<<<<< HEAD
-            self._xty = self._xtx = self._kahan_comp_xty = self._mfKahanCompXTX = None
-=======
             self._xty = (
                 self._xtx
             ) = self._kahan_comp_xty = self._kahan_comp_xtx = None
->>>>>>> 773a5571
 
     # @njit
     # def potential(self, vInput: np.ndarray) -> np.ndarray:
@@ -879,7 +889,9 @@
             if inp is None:
                 inp = np.zeros(euler_steps_per_dt, self._size_in)
             else:
-                inp = np.repeat(np.atleast_2d(inp[1][0, :]), euler_steps_per_dt, axis=0)
+                inp = np.repeat(
+                    np.atleast_2d(inp[1][0, :]), euler_steps_per_dt, axis=0
+                )
 
             if verbose:
                 print("Layer: Input was: ", inp)
@@ -900,7 +912,10 @@
             self._timestep += euler_steps_per_dt
 
         # - Return final activity
-        return (self.t, np.reshape(self._activation(self._state + self._bias), (1, -1)))
+        return (
+            self.t,
+            np.reshape(self._activation(self._state + self._bias), (1, -1)),
+        )
 
     ### --- Properties
 
