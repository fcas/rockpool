--- conflicted
+++ resolved
@@ -1,4 +1,3 @@
-<<<<<<< HEAD
 ## __init__.py Smart importer for submodules
 import importlib
 from warnings import warn
@@ -16,7 +15,7 @@
     ".averagepooling": "AveragePooling2D",
     ".iaf_digital": "RecDIAF",
     ".spike_bt": "RecFSSpikeEulerBT",
-    #    ".spiking_conv2d_torch": "CNNWeightTorch",
+    ".spiking_conv2d_torch": "CNNWeightTorch",
 }
 
 # - Define current package
@@ -65,6 +64,4 @@
     except ImportError as err:
         # - Raise a warning if the package could not be imported for any other reason
         warn("Could not load package " + strModule)
-        print(err)
-=======
->>>>>>> 4b13482d
+        print(err)