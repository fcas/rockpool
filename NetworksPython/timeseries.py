--- conflicted
+++ resolved
@@ -235,16 +235,13 @@
             tsObj = self
 
         tsObj.vtTimeTrace += tOffset
-<<<<<<< HEAD
+
         # - Depending on sign of tOffset, either tStart or tStop is already updated by updating vtTimeTrace
         if tOffset < 0:
             tsObj.tStop += tOffset
         elif tOffset > 0:
             tsObj.tStart += tOffset
-=======
-        tsObj.tStart += tOffset
-        tsObj.tStop += tOffset
->>>>>>> e1677a55
+
         return tsObj
 
     def plot(self, vtTimes: Union[int, float, ArrayLike] = None, **kwargs):
@@ -378,18 +375,12 @@
         return self.resample(vtSampleTimes,
                              bInPlace = bInPlace)
 
-<<<<<<< HEAD
-    def merge(self, tsOther, bRemoveDuplicates = True,
-              bInPlace: bool = False,
-              ):
-=======
     def merge(
         self,
         tsOther,
         bRemoveDuplicates = True,
         bInPlace: bool = False,
     ):
->>>>>>> e1677a55
         """
         merge - Merge another time series to this one, in time. Maintain
                 each time series' time values.
@@ -462,12 +453,9 @@
         tsMerged._mfSamples = mfSamplesNew[viSorted]
         tsMerged._tStart = tStart
         tsMerged._tStop = tStop
-<<<<<<< HEAD
-=======
 
         # - Determine number of channels
         tsMerged._nNumChannels = max(tsOther.nNumChannels, self.nNumChannels)
->>>>>>> e1677a55
 
         # - Create new interpolator
         tsMerged._create_interpolator()
@@ -721,15 +709,9 @@
 
         # - Update tStart to contain initial time point
         tsClipped._tStart = min(tsClipped._tStart, vtNewBounds[0])
-<<<<<<< HEAD
 
         return tsClipped
 
-=======
-
-        return tsClipped
-
->>>>>>> e1677a55
     def _clip(self, vtNewBounds: ArrayLike,
               bInPlace: bool = False,
               ):
@@ -761,13 +743,10 @@
         else:
             tsClipped._mfSamples = np.reshape(tsClipped._mfSamples, (np.size(vbIncludeSamples), -1))[vbIncludeSamples, :]
 
-<<<<<<< HEAD
-=======
         # - Build and return TimeSeries
         tsClipped._vtTimeTrace = tsClipped._vtTimeTrace[vbIncludeSamples]
         tsClipped._mfSamples = np.reshape(tsClipped._mfSamples, (np.size(vbIncludeSamples), -1))[vbIncludeSamples, :]
 
->>>>>>> e1677a55
         # - Update tStart and tStop
         tsClipped._tStart, tsClipped._tStop = vtNewBounds
         
@@ -1119,13 +1098,8 @@
             self._tStart = tNewStart
         else:            
             raise ValueError(
-<<<<<<< HEAD
-                "TimeSeries `{}`: tStart must be less or equal to {}.".format(
-                    self.strName, self._vtTimeTrace[0]
-=======
                 "TimeSeries `{}`: tStart must be less or equal to {}. It was {}.".format(
                     self.strName, self._vtTimeTrace[0], tNewStart
->>>>>>> e1677a55
                 )
             )
 
@@ -1521,11 +1495,7 @@
             ltsOther = [tsMerged] + list(ltsOther)
 
         # - Determine number of channels
-<<<<<<< HEAD
-            tsMerged.nNumChannels = np.amax([tsOther.nNumChannels for tsOther in ltsOther])
-=======
         tsMerged._nNumChannels = np.amax([tsOther.nNumChannels for tsOther in ltsOther])
->>>>>>> e1677a55
 
         # - Check tsOther class
         assert all(
