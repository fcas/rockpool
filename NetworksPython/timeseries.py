--- conflicted
+++ resolved
@@ -132,14 +132,8 @@
         :param name:         str: Name of the TimeSeries object. Default: `unnamed`
         """
 
-<<<<<<< HEAD
-        # - Convert everything to numpy arrays
-        vtTimeTrace = np.asarray(vtTimeTrace).flatten()#.astype(float)
-        mfSamples = np.atleast_1d(mfSamples)#.astype(float)
-=======
         # - Convert time trace to numpy arrays
         times = np.atleast_1d(times).flatten().astype(float)
->>>>>>> 010d4193
 
         if (np.diff(times) < 0).any():
             raise ValueError(
@@ -147,17 +141,6 @@
             )
 
         # - Assign attributes
-<<<<<<< HEAD
-        self._vtTimeTrace = vtTimeTrace
-        self._mfSamples = mfSamples#.astype("float")
-        self.strInterpKind = strInterpKind
-        self.bPeriodic = bPeriodic
-        self.strName = strName
-        self.tStart = (
-            (0 if np.size(vtTimeTrace) == 0 else vtTimeTrace[0])
-            if tStart is None
-            else tStart
-=======
         self._times = times
         self.periodic = periodic
         self.name = name
@@ -165,7 +148,6 @@
             (0 if np.size(times) == 0 else times[0])
             if t_start is None
             else float(t_start)
->>>>>>> 010d4193
         )
         self.t_stop = (
             (self.t_start if np.size(times) == 0 else times[-1])
@@ -1051,12 +1033,22 @@
 
         return self.resample(time_points, channels, inplace=False)
 
-<<<<<<< HEAD
+        # - Insert initial samples
+
+        tsClipped._mfSamples = np.concatenate(
+            (
+                np.reshape(vfFirstSample, (-1, nNumTraces)),
+                np.reshape(tsClipped._mfSamples, (-1, nNumTraces)),
+            ),
+            axis=0,
+        )
+
+        # - Update tStart to contain initial time point
+        tsClipped._tStart = min(tsClipped._tStart, vtNewBounds[0])
+
+        return tsClipped
 
     def _clip(self, vtNewBounds: ArrayLike, bInPlace: bool = False):
-=======
-    def __repr__(self):
->>>>>>> 010d4193
         """
         __repr__() - Return a string representation of this object
         :return: str String description
@@ -1434,7 +1426,6 @@
                 [f"{t}: \t {ch}" for t, ch in zip(self.times, self.channels)]
             )
         else:
-<<<<<<< HEAD
             # - Return all samples
             return self.vtTimeTrace, self.vnChannels, self.mfSamples.flatten()
 
@@ -1454,32 +1445,6 @@
 
         # - Return new TimeSeries
         return tsClip
-
-    def lv(self):
-        """
-        lv - Calculates the lv measure for each channel
-
-        :return: list with lv measure for each channel
-        """
-        lvList = np.zeros(self.nNumChannels)
-        for id in range(self.nNumChannels):
-            times = self.choose(id).vtTimeTrace
-            timeInterval = np.diff(times)
-            loVar = 3. * np.mean(np.power(np.diff(timeInterval) / (timeInterval[:-1] + timeInterval[1:]), 2))
-            lvList[id] = loVar
-
-        return lvList
-
-    def FanoFactor(self, tDt=0.01):
-        """
-        FanoFactor() - put as input a spike detector nest object and return mean FanoFactor of the network
-
-        :param tDt: float raster timestep in sec
-        :return: float FanoFactor
-        """
-        raster = self.raster(tDt= tDt, bAddEvents=True)[2].T
-        hist = raster.sum(axis=0)
-        return np.var(hist) / np.mean(hist)
 
     def _choose(self, vnSelectChannels: Union[list, np.ndarray]):
         """
@@ -1496,13 +1461,6 @@
         ):
             raise IndexError(
                 "`vnSelectChannels` must be between 0 and {}".format(self.nNumChannels)
-=======
-            summary0 = s.join(
-                [
-                    f"{t}: \t {ch}"
-                    for t, ch in zip(self.times[:num_first], self.channels[:num_first])
-                ]
->>>>>>> 010d4193
             )
             summary1 = s.join(
                 [
