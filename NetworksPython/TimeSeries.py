import numpy as np
import scipy.interpolate as spint
from warnings import warn
import copy

# - Define import *
__all__ = ["TimeSeries"]

# - Detect what platting back-end to use
TS_bUseHoloviews = False
TS_bUseMatplotlib = False

try:
    import holoviews as hv
    TS_bUseHoloviews = True

except Exception:
    try:
        import matplotlib.pyplot as plt
        TS_bUseMatplotlib = True

    except Exception:
        pass

class TimeSeries:
    """
    TimeSeries - Class represent a multi-series time series, with temporal interpolation and periodicity supported
    ts = TimeSeries(vtTimeTrace, mfSamples <, strInterpKind, bPeriodic>)

    ts[tInterpTime]:
    ts(tInterpTime):
    ts.interpolate(tInterpTime): Interpolate to a time point `tInterpTime`

    ts.oInterp:         scipy.interpolate.interp1d object, interpolator
    """
    def __init__(self,
                 vtTimeTrace: np.ndarray,
                 mfSamples: np.ndarray,
                 strInterpKind: str = 'linear',
                 bPeriodic: bool = False,
                 strName = None):
        """
        TimeSeries - Class represent a multi-series time series, with temporal interpolation and periodicity supported

        :param vtTimeTrace:     [Tx1] vector of time samples
        :param mfSamples:       [TxM] matrix of values corresponding to each time sample
        :param strInterpKind:   str: Specify the interpolation type. Default: 'linear'
        :param bPeriodic:       bool: Treat the time series as periodic around the end points. Default: False

        If the time series is not periodic (the default), then NaNs will be returned for any extrapolated values.
        """

        # - Convert everything to numpy arrays
        vtTimeTrace = np.atleast_1d(np.asarray(vtTimeTrace))
        mfSamples = np.atleast_1d(mfSamples)

        # - Permit a one-dimensional sample input
        if (mfSamples.shape[0] == 1) and (np.size(vtTimeTrace) > 1):
            mfSamples = np.transpose(mfSamples)

        # - Check arguments
        assert np.size(vtTimeTrace) == mfSamples.shape[0], 'The number of time samples must be equal to the first ' \
                                                            'dimension of `mfSamples`'
        assert np.all(np.diff(vtTimeTrace) > 0), 'The time trace must be sorted and always increasing'

        # - Assign attributes
        self.__vtTimeTrace = vtTimeTrace
        self.__mfSamples = mfSamples.astype('float')
        self.strInterpKind = strInterpKind
        self.bPeriodic = bPeriodic
        self.strName = strName

        if bPeriodic:
            self._tDuration = vtTimeTrace[-1] - vtTimeTrace[0]
            self._tStart = vtTimeTrace[0]

        self.__create_interpolator()

    def __getitem__(self, vtTimes):
        """
        ts[tTime1, tTime2, ...] - Interpolate the time series to the provided time points
        NOTE that ts[:] uses as (fixed) step size the mean step size of self.vtTimeTrace
        and thus can return different values than those in ts.mfSamples!
        :param vtTimes: Slice, scalar, list or np.array of T desired interpolated time points
        :return:      np.array of interpolated values. Will have the shape TxN
        """
        if isinstance(vtTimes, slice):
            fStep = (np.mean(np.diff(self.__vtTimeTrace)) if vtTimes.step is None else vtTimes.step)
            fStart = (self.__vtTimeTrace[0] if vtTimes.start is None else vtTimes.start)
            fStop = (self.__vtTimeTrace[-1]+abs(fStep) if vtTimes.stop is None else vtTimes.stop)
            
            assert fStart >= self.__vtTimeTrace[0],\
                   'This TimeSeries only starts at t={}'.format(self.__vtTimeTrace[0])
            assert fStop <= self.__vtTimeTrace[-1]+abs(fStep),\
                   'This TimeSeries already ends at t={}'.format(self.__vtTimeTrace[-1])
            
            vTimeIndices = np.arange(fStart, fStop, abs(fStep))[::int(np.sign(fStep))]
            return self.interpolate(vTimeIndices)
        else:
            return self.interpolate(vtTimes)

    def __call__(self, vtTimes):
        """
        ts(tTime1, tTime2, ...) - Interpolate the time series to the provided time points

        :param tTime: Scalar, list or np.array of T desired interpolated time points
        :return:      np.array of interpolated values. Will have the shape TxN
        """
        return self.interpolate(vtTimes)

    def interpolate(self, vtTimes: np.ndarray):
        """
        interpolate - Interpolate the time series to the provided time points

        :param vtTimes: np.ndarray of T desired interpolated time points
        :return:        np.ndarray of interpolated values. Will have the shape TxN
        """

        # - Enforce periodicity
        if self.bPeriodic:
            vtTimes = (np.asarray(vtTimes) - self._tStart) % self._tDuration + self._tStart

        return np.reshape(self.oInterp(vtTimes), (np.size(vtTimes), -1))

    def delay(self, tOffset):
        warn('DEPRECATED')
        tsDelayed = TimeSeries(self.vtTimeTrace + tOffset, self.mfSamples, self.strInterpKind, self.bPeriodic)
        return tsDelayed

    def plot(self, vtTimes: np.ndarray = None, **kwargs):
        """
        plot - Visualise a time series on a line plot

        :param vtTimes: Optional. Time base on which to plot. Default: time base of time series
        :param kwargs:  Optional arguments to pass to plotting function

        :return: Plot object. Either holoviews Layout, or matplotlib plot
        """
        if vtTimes is None:
            vtTimes = self.vtTimeTrace

        if TS_bUseHoloviews:
            mfData = self(vtTimes)
            if kwargs == {}:
                vhCurves = [hv.Curve((vtTimes, vfData)).redim(x = 'Time')
                            for vfData in mfData.T]
            else:
                vhCurves = [hv.Curve((vtTimes, vfData)).redim(x = 'Time').options(**kwargs)
                            for vfData in mfData.T]

            if len(vhCurves) > 1:
                return hv.Overlay(vhCurves).relabel(group = self.strName)
            else:
                return vhCurves[0].relabel(self.strName)

        elif TS_bUseMatplotlib:
            return plt.plot(vtTimes, self(vtTimes), kwargs)

        else:
            warn('No plotting back-end detected.')

    def contains(self, vtTimeTrace: np.ndarray):
<<<<<<< HEAD
        """ Check whether self contains the time range defined in vtTimeTrace.
        Always true if self.bPeriodic"""
        return (True if (self.tStart <= vtTimeTrace[0] and self.tStop >= vtTimeTrace[-1])
                         or self.bPeriodic
=======
        """
        contains - Does the time series contain all points in the specified time trace?

        :param vtTimeTrace: Array-like containing time points
        :return:            boolean: All time points are contained within this time series
        """
        return (True if self.tStart <= np.min(vtTimeTrace) and self.tStop >= np.max(vtTimeTrace)
>>>>>>> 39736f24
                     else False)

    def resample(self, vtTimes: np.ndarray):
        """
        resample - Return a new time series sampled to the supplied time base

        :param vtTimes: Array-like of T desired time points to resample
        :return:        New TimeSeries object, resampled to new time base
        """

        # - Return a new time series
        return TimeSeries(vtTimes, self(vtTimes))


    def __create_interpolator(self):
        # - Construct interpolator
        self.oInterp = spint.interp1d(self.vtTimeTrace, self.mfSamples,
                                      kind = self.strInterpKind, axis = 0, assume_sorted = True,
                                      bounds_error = False)


    def __repr__(self):
        return 'TimeSeries object ' + str(self.mfSamples.shape)

    def print(self, bForceAll: bool=False, nFirst: int=4, nLast: int=4, nShorten: int=10):
        """Print an overview over the time series and its values.
            bForceAll : Print all samples of self, no matter how long it is
            nShorten : Print shortened version of self if it comprises more than nShorten time points
            nFirst, nLast : number of first and last time points for which shortened version is printed
            """

        s = '\n'
        if len(self.vtTimeTrace) <= 10 or bForceAll:
            strSummary = s.join(['{}: \t {}'.format(t, vSamples)
                                for t, vSamples in zip(self.vtTimeTrace, self.mfSamples)])
        else:
            strSummary0 = s.join(['{}: \t {}'.format(t, vSamples)
                                  for t, vSamples in zip(self.vtTimeTrace[:nFirst],
                                                         self.mfSamples[:nFirst])])
            strSummary1 = s.join(['{}: \t {}'.format(t, vSamples)
                                  for t, vSamples in zip(self.vtTimeTrace[-nLast:],
                                                         self.mfSamples[-nLast:])])
            strSummary = strSummary0 + '\n\t...\n' + strSummary1
        print(self.__repr__() + '\n' + strSummary)
            

    def __add__(self, other):
        tsCopy = copy.deepcopy(self)
        tsCopy += other
        return tsCopy

    def __iadd__(self, other):
        self.mfSamples += other
        self.__create_interpolator()
        return self

    def __mul__(self, other):
        tsCopy = copy.deepcopy(self)
        tsCopy *= other
        return tsCopy

    def __imul__(self, other):
        self.mfSamples *= other
        self.__create_interpolator()
        return self

    def __truediv__(self, other):
        tsCopy = copy.deepcopy(self)
        tsCopy /= other
        return tsCopy

    def __idiv__(self, other):
        self.mfSamples /= other
        self.__create_interpolator()
        return self

    def __floordiv__(self, other):
        tsCopy = copy.deepcopy(self)
        tsCopy //= other
        return tsCopy

    def __ifloordiv__(self, other):
        self.mfSamples //= other
        self.__create_interpolator()
        return self

    def max(self):
        return np.max(self.mfSamples)

    def min(self):
        return np.min(self.mfSamples)

    def __abs__(self):
        tsCopy = copy.deepcopy(self)
        tsCopy.mfSamples = np.abs(tsCopy.mfSamples)
        tsCopy.__create_interpolator()
        return tsCopy

    def __sub__(self, other):
        tsCopy = copy.deepcopy(self)
        tsCopy.mfSamples -= other
        tsCopy.__create_interpolator()
        return tsCopy

    @property
    def vtTimeTrace(self):
        return self.__vtTimeTrace

    @vtTimeTrace.setter
    def vtTimeTrace(self, vtNewTrace):
        # - Check time trace for correct size
        assert np.size(vtNewTrace) == np.size(self.__vtTimeTrace), \
            'New time trace must have the same number of elements as the original trace.'

        # - Store new time trace
        self.__vtTimeTrace = np.reshape(vtNewTrace, -1)

        # - Fix up periodicity, if the time trace is periodic
        if self.bPeriodic:
            self._tDuration = vtNewTrace[-1] - vtNewTrace[0]
            self._tStart = vtNewTrace[0]

        # - Create a new interpolator
        self.__create_interpolator()    

    @property
    def nNumTraces(self):
        try:
            return self.mfSamples.shape[1]
        # If mfSamples is 1d:
        except IndexError:
            return 1

    def choose(self, vnTraces):
        # - Convert to a numpy array and check extents
        vnTraces = np.atleast_1d(vnTraces)
        assert min(vnTraces) >= 0 and max(vnTraces) <= self.nNumTraces, \
            '`vnTraces` must be between 0 and ' + str(self.nNumTraces)

        # - Return a new TimeSeries with the subselected traces
        tsCopy = copy.deepcopy(self)
        tsCopy.mfSamples = tsCopy.mfSamples[:, vnTraces]
        tsCopy.__create_interpolator()
        return tsCopy

    @property
    def mfSamples(self):
        return self.__mfSamples

    @mfSamples.setter
    def mfSamples(self, mfNewSamples):
        # - Check samples for correct size
        assert len(mfNewSamples) == len(self.__mfSamples), \
            'New samples matrix must have the same shape as the original matrix.'

        # - Store new time trace
        self.__mfSamples = mfNewSamples

        # - Create a new interpolator
        self.__create_interpolator() 

    @property
    def tDuration(self):
        return self.__vtTimeTrace[-1] - self.__vtTimeTrace[0]

    @property
    def tStart(self):
        return self.__vtTimeTrace[0]

    @property
    def tStop(self):
        return self.__vtTimeTrace[-1]<|MERGE_RESOLUTION|>--- conflicted
+++ resolved
@@ -160,12 +160,6 @@
             warn('No plotting back-end detected.')
 
     def contains(self, vtTimeTrace: np.ndarray):
-<<<<<<< HEAD
-        """ Check whether self contains the time range defined in vtTimeTrace.
-        Always true if self.bPeriodic"""
-        return (True if (self.tStart <= vtTimeTrace[0] and self.tStop >= vtTimeTrace[-1])
-                         or self.bPeriodic
-=======
         """
         contains - Does the time series contain all points in the specified time trace?
 
@@ -173,7 +167,6 @@
         :return:            boolean: All time points are contained within this time series
         """
         return (True if self.tStart <= np.min(vtTimeTrace) and self.tStop >= np.max(vtTimeTrace)
->>>>>>> 39736f24
                      else False)
 
     def resample(self, vtTimes: np.ndarray):
