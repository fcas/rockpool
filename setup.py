from distutils.core import setup
import setuptools

# - Read version
exec(open("rockpool/version.py").read())

setup_args = {
    "name": "rockpool",
    "author": "SynSense",
    "author_email": "dylan.muir@synsense.ai",
    "version": __version__,
    "packages": setuptools.find_packages(),
    "install_requires": ["numpy", "scipy"],
    "extras_require": {
        "numba": [
            "numba",
        ],
        "docs": [
            "sphinx",
            "nbsphinx",
            "sphinx-autobuild",
            "sphinx-rtd-theme",
            "recommonmark",
            "pandoc",
        ],
        "tests": [
            "pytest>=6.0",
            "pytest-xdist>=3.2.1",
            "pytest-random-order>=1.1.0",
<<<<<<< HEAD
        ],
        "torch": [
            "torch<2.0",
=======
            "torch",
>>>>>>> 02906329
            "torchvision",
        ],
        "jax": [
            "jax>=0.2.13",
            "jaxlib>=0.1.66",
        ],
        "xylo": [
            "xylosim",
            "samna>=0.19.0.0",
            "bitstruct",
        ],
        "exodus": [
            "sinabs>=1.0",
            "sinabs-exodus",
        ],
        "brian": [
            "brian2",
        ],
        "sinabs": [
            "sinabs>=1.0",
        ],
        "dynapse": [
            "rockpool[jax]",
            "samna>=0.19.0.0",
        ],
        "extras": [
            "matplotlib",
            "tqdm",
            "rich",
        ],
        "all": [
            "rockpool[numba, docs, tests, torch, jax, xylo, brian, sinabs, extras]",
        ],
    },
    "description": "A Python package for developing, simulating and training spiking neural networks, and deploying on neuromorphic hardware",
    "long_description": open("README.md").read(),
    "long_description_content_type": "text/markdown",
    "classifiers": [
        "Development Status :: 4 - Beta",
        "Programming Language :: Python :: 3",
        "License :: OSI Approved :: GNU Affero General Public License v3 or later (AGPLv3+)",
    ],
    "keywords": "spiking neural network SNN neuromorphic machine learning ML",
    "python_requires": ">=3.7",
    "project_urls": {
        "Source Code": "https://github.com/SynSense/rockpool",
        "Documentation": "https://rockpool.ai",
        "Bug Tracker": "https://github.com/SynSense/rockpool/issues",
    },
    "include_package_data": True,
}

setup(**setup_args)<|MERGE_RESOLUTION|>--- conflicted
+++ resolved
@@ -27,13 +27,10 @@
             "pytest>=6.0",
             "pytest-xdist>=3.2.1",
             "pytest-random-order>=1.1.0",
-<<<<<<< HEAD
+            "pytest-test-groups",
         ],
         "torch": [
-            "torch<2.0",
-=======
             "torch",
->>>>>>> 02906329
             "torchvision",
         ],
         "jax": [
