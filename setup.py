--- conflicted
+++ resolved
@@ -17,14 +17,9 @@
             "tqdm",
             "brian2",
             "pytest>=6.0",
-<<<<<<< HEAD
             "pytest-xdist>=3.2.1",
             "pytest-random-order>=1.1.0",
-            "torch>=1.8",
-=======
-            "pytest-xdist",
             "torch<2.0",
->>>>>>> 86594acc
             "torchvision",
             "jax>=0.2.13",
             "jaxlib>=0.1.66",
